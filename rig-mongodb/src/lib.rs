use futures::StreamExt;
use mongodb::bson::{self, doc};

use rig::{
    embeddings::embedding::{Embedding, EmbeddingModel},
    vector_store::{VectorStoreError, VectorStoreIndex},
};
use serde::{Deserialize, Serialize};

<<<<<<< HEAD
=======
/// A MongoDB vector store.
pub struct MongoDbVectorStore {
    collection: mongodb::Collection<bson::Document>,
}

#[derive(Debug, Serialize, Deserialize)]
#[serde(rename_all = "camelCase")]
struct SearchIndex {
    id: String,
    name: String,
    #[serde(rename = "type")]
    index_type: String,
    status: String,
    queryable: bool,
    latest_definition: LatestDefinition,
}

impl SearchIndex {
    async fn get_search_index(
        collection: mongodb::Collection<bson::Document>,
        index_name: &str,
    ) -> Result<SearchIndex, VectorStoreError> {
        collection
            .list_search_indexes(index_name, None, None)
            .await
            .map_err(mongodb_to_rig_error)?
            .with_type::<SearchIndex>()
            .next()
            .await
            .transpose()
            .map_err(mongodb_to_rig_error)?
            .ok_or(VectorStoreError::DatastoreError("Index not found".into()))
    }
}

#[derive(Debug, Serialize, Deserialize)]
struct LatestDefinition {
    fields: Vec<Field>,
}

#[derive(Debug, Serialize, Deserialize)]
#[serde(rename_all = "camelCase")]
struct Field {
    #[serde(rename = "type")]
    field_type: String,
    path: String,
    num_dimensions: i32,
    similarity: String,
}

>>>>>>> 2cba6627
fn mongodb_to_rig_error(e: mongodb::error::Error) -> VectorStoreError {
    VectorStoreError::DatastoreError(Box::new(e))
}

<<<<<<< HEAD
/// A vector index for a MongoDB collection.
/// # Example
/// ```
/// use rig_mongodb::{MongoDbVectorIndex, SearchParams};
/// use rig::embeddings::EmbeddingModel;
///
/// #[derive(serde::Serialize, Debug)]
/// struct Document {
///     #[serde(rename = "_id")]
///     id: String,
///     definition: String,
///     embedding: Vec<f64>,
/// }
///
/// let collection: collection: mongodb::Collection<Document> = mongodb_client.collection(""); // <-- replace with your mongodb collection.
/// let model: model: EmbeddingModel = openai_client.embedding_model(TEXT_EMBEDDING_ADA_002); // <-- replace with your embedding model.
/// let index = MongoDbVectorIndex::new(
///     collection,
///     model,
///     "vector_index", // <-- replace with the name of the index in your mongodb collection.
///     SearchParams::new("embedding"), // <-- field name in `Document` that contains the embeddings.
/// );
/// ```
pub struct MongoDbVectorIndex<M: EmbeddingModel, C> {
    collection: mongodb::Collection<C>,
=======
impl VectorStore for MongoDbVectorStore {
    type Q = mongodb::bson::Document;

    async fn add_documents(
        &mut self,
        documents: Vec<DocumentEmbeddings>,
    ) -> Result<(), VectorStoreError> {
        self.collection
            .clone_with_type::<DocumentEmbeddings>()
            .insert_many(documents, None)
            .await
            .map_err(mongodb_to_rig_error)?;
        Ok(())
    }

    async fn get_document_embeddings(
        &self,
        id: &str,
    ) -> Result<Option<DocumentEmbeddings>, VectorStoreError> {
        self.collection
            .clone_with_type::<DocumentEmbeddings>()
            .find_one(doc! { "_id": id }, None)
            .await
            .map_err(mongodb_to_rig_error)
    }

    async fn get_document<T: for<'a> serde::Deserialize<'a>>(
        &self,
        id: &str,
    ) -> Result<Option<T>, VectorStoreError> {
        Ok(self
            .collection
            .clone_with_type::<String>()
            .aggregate(
                [
                    doc! {"$match": { "_id": id}},
                    doc! {"$project": { "document": 1 }},
                    doc! {"$replaceRoot": { "newRoot": "$document" }},
                ],
                None,
            )
            .await
            .map_err(mongodb_to_rig_error)?
            .with_type::<String>()
            .next()
            .await
            .transpose()
            .map_err(mongodb_to_rig_error)?
            .map(|doc| serde_json::from_str(&doc))
            .transpose()?)
    }

    async fn get_document_by_query(
        &self,
        query: Self::Q,
    ) -> Result<Option<DocumentEmbeddings>, VectorStoreError> {
        self.collection
            .clone_with_type::<DocumentEmbeddings>()
            .find_one(query, None)
            .await
            .map_err(mongodb_to_rig_error)
    }
}

impl MongoDbVectorStore {
    /// Create a new `MongoDbVectorStore` from a MongoDB collection.
    pub fn new(collection: mongodb::Collection<bson::document::Document>) -> Self {
        Self { collection }
    }

    /// Create a new `MongoDbVectorIndex` from an existing `MongoDbVectorStore`.
    ///
    /// The index (of type "vector") must already exist for the MongoDB collection.
    /// See the MongoDB [documentation](https://www.mongodb.com/docs/atlas/atlas-vector-search/vector-search-type/) for more information on creating indexes.
    pub async fn index<M: EmbeddingModel>(
        &self,
        model: M,
        index_name: &str,
        search_params: SearchParams,
    ) -> Result<MongoDbVectorIndex<M>, VectorStoreError> {
        MongoDbVectorIndex::new(self.collection.clone(), model, index_name, search_params).await
    }
}

/// A vector index for a MongoDB collection.
pub struct MongoDbVectorIndex<M: EmbeddingModel> {
    collection: mongodb::Collection<bson::Document>,
>>>>>>> 2cba6627
    model: M,
    index_name: String,
    embedded_field: String,
    search_params: SearchParams,
}

impl<M: EmbeddingModel, C> MongoDbVectorIndex<M, C> {
    /// Vector search stage of aggregation pipeline of mongoDB collection.
    /// To be used by implementations of top_n and top_n_ids methods on VectorStoreIndex trait for MongoDbVectorIndex.
    fn pipeline_search_stage(&self, prompt_embedding: &Embedding, n: usize) -> bson::Document {
        let SearchParams {
            filter,
            exact,
            num_candidates,
            path,
        } = &self.search_params;

        doc! {
          "$vectorSearch": {
            "index": &self.index_name,
<<<<<<< HEAD
            "path": path,
=======
            "path": self.embedded_field.clone(),
>>>>>>> 2cba6627
            "queryVector": &prompt_embedding.vec,
            "numCandidates": num_candidates.unwrap_or((n * 10) as u32),
            "limit": n as u32,
            "filter": filter,
            "exact": exact.unwrap_or(false)
          }
        }
    }

    /// Score declaration stage of aggregation pipeline of mongoDB collection.
    /// /// To be used by implementations of top_n and top_n_ids methods on VectorStoreIndex trait for MongoDbVectorIndex.
    fn pipeline_score_stage(&self) -> bson::Document {
        doc! {
          "$addFields": {
            "score": { "$meta": "vectorSearchScore" }
          }
        }
    }
}

<<<<<<< HEAD
impl<M: EmbeddingModel, C> MongoDbVectorIndex<M, C> {
    /// Create a new `MongoDbVectorIndex`.
    ///
    /// The index (of type "vector") must already exist for the MongoDB collection.
    /// See the MongoDB [documentation](https://www.mongodb.com/docs/atlas/atlas-vector-search/vector-search-type/) for more information on creating indexes.
    pub fn new(
        collection: mongodb::Collection<C>,
=======
impl<M: EmbeddingModel> MongoDbVectorIndex<M> {
    pub async fn new(
        collection: mongodb::Collection<bson::Document>,
>>>>>>> 2cba6627
        model: M,
        index_name: &str,
        search_params: SearchParams,
    ) -> Result<Self, VectorStoreError> {
        let search_index = SearchIndex::get_search_index(collection.clone(), index_name).await?;

        if !search_index.queryable {
            return Err(VectorStoreError::DatastoreError(
                "Index is not queryable".into(),
            ));
        }

        let embedded_field = search_index
            .latest_definition
            .fields
            .into_iter()
            .map(|field| field.path)
            .next()
            // This error shouldn't occur if the index is queryable
            .ok_or(VectorStoreError::DatastoreError(
                "No embedded fields found".into(),
            ))?;

        Ok(Self {
            collection,
            model,
            index_name: index_name.to_string(),
            embedded_field,
            search_params,
        })
    }
}

/// See [MongoDB Vector Search](`https://www.mongodb.com/docs/atlas/atlas-vector-search/vector-search-stage/`) for more information
/// on each of the fields
pub struct SearchParams {
    filter: mongodb::bson::Document,
    path: String,
    exact: Option<bool>,
    num_candidates: Option<u32>,
}

impl SearchParams {
    /// Initializes a new `SearchParams` with default values.
    pub fn new(path: &str) -> Self {
        Self {
            filter: doc! {},
            exact: None,
            num_candidates: None,
            path: path.to_string(),
        }
    }

    /// Sets the pre-filter field of the search params.
    /// See [MongoDB vector Search](https://www.mongodb.com/docs/atlas/atlas-vector-search/vector-search-stage/) for more information.
    pub fn filter(mut self, filter: mongodb::bson::Document) -> Self {
        self.filter = filter;
        self
    }

    /// Sets the exact field of the search params.
    /// If exact is true, an ENN vector search will be performed, otherwise, an ANN search will be performed.
    /// By default, exact is false.
    /// See [MongoDB vector Search](https://www.mongodb.com/docs/atlas/atlas-vector-search/vector-search-stage/) for more information.
    pub fn exact(mut self, exact: bool) -> Self {
        self.exact = Some(exact);
        self
    }

    /// Sets the num_candidates field of the search params.
    /// Only set this field if exact is set to false.
    /// Number of nearest neighbors to use during the search.
    /// See [MongoDB vector Search](https://www.mongodb.com/docs/atlas/atlas-vector-search/vector-search-stage/) for more information.
    pub fn num_candidates(mut self, num_candidates: u32) -> Self {
        self.num_candidates = Some(num_candidates);
        self
    }
}

impl<M: EmbeddingModel + Sync + Send, C: Sync + Send> VectorStoreIndex
    for MongoDbVectorIndex<M, C>
{
    /// Implement the `top_n` method of the `VectorStoreIndex` trait for `MongoDbVectorIndex`.
    /// # Example
    /// ```
    /// use rig_mongodb::{MongoDbVectorIndex, SearchParams};
    /// use rig::embeddings::EmbeddingModel;
    ///
    /// #[derive(serde::Serialize, Debug)]
    /// struct Document {
    ///     #[serde(rename = "_id")]
    ///     id: String,
    ///     definition: String,
    ///     embedding: Vec<f64>,
    /// }
    ///
    /// #[derive(serde::Deserialize, Debug)]
    /// struct Definition {
    ///     #[serde(rename = "_id")]
    ///     id: String,
    ///     definition: String,
    /// }
    ///
    /// let collection: collection: mongodb::Collection<Document> = mongodb_client.collection(""); // <-- replace with your mongodb collection.
    /// let model: model: EmbeddingModel = openai_client.embedding_model(TEXT_EMBEDDING_ADA_002); // <-- replace with your embedding model.
    ///
    /// let vector_store_index = MongoDbVectorIndex::new(
    ///     collection,
    ///     model,
    ///     "vector_index", // <-- replace with the name of the index in your mongodb collection.
    ///     SearchParams::new("embedding"), // <-- field name in `Document` that contains the embeddings.
    /// );
    ///
    /// // Query the index
    /// vector_store_index
    ///     .top_n::<Definition>("My boss says I zindle too much, what does that mean?", 1)
    ///     .await?;
    /// ```
    async fn top_n<T: for<'a> Deserialize<'a> + Send>(
        &self,
        query: &str,
        n: usize,
    ) -> Result<Vec<(f64, String, T)>, VectorStoreError> {
        let prompt_embedding = self.model.embed_text(query).await?;

        let mut cursor = self
            .collection
            .aggregate(
                [
                    self.pipeline_search_stage(&prompt_embedding, n),
                    self.pipeline_score_stage(),
                    {
                        doc! {
                            "$project": {
                                self.embedded_field.clone(): 0,
                            },
                        }
                    },
                ],
                None,
            )
            .await
            .map_err(mongodb_to_rig_error)?
            .with_type::<serde_json::Value>();

        let mut results = Vec::new();
        while let Some(doc) = cursor.next().await {
            let doc = doc.map_err(mongodb_to_rig_error)?;
            let score = doc.get("score").expect("score").as_f64().expect("f64");
            let id = doc.get("_id").expect("_id").to_string();
            let doc_t: T = serde_json::from_value(doc).map_err(VectorStoreError::JsonError)?;
            results.push((score, id, doc_t));
        }

        tracing::info!(target: "rig",
            "Selected documents: {}",
            results.iter()
                .map(|(distance, id, _)| format!("{} ({})", id, distance))
                .collect::<Vec<String>>()
                .join(", ")
        );

        Ok(results)
    }

    /// Implement the `top_n_ids` method of the `VectorStoreIndex` trait for `MongoDbVectorIndex`.
    /// # Example
    /// ```
    /// use rig_mongodb::{MongoDbVectorIndex, SearchParams};
    /// use rig::embeddings::EmbeddingModel;
    ///
    /// #[derive(serde::Serialize, Debug)]
    /// struct Document {
    ///     #[serde(rename = "_id")]
    ///     id: String,
    ///     definition: String,
    ///     embedding: Vec<f64>,
    /// }
    ///
    /// let collection: collection: mongodb::Collection<Document> = mongodb_client.collection(""); // <-- replace with your mongodb collection.
    /// let model: model: EmbeddingModel = openai_client.embedding_model(TEXT_EMBEDDING_ADA_002); // <-- replace with your embedding model.
    /// let vector_store_index = MongoDbVectorIndex::new(
    ///     collection,
    ///     model,
    ///     "vector_index", // <-- replace with the name of the index in your mongodb collection.
    ///     SearchParams::new("embedding"), // <-- field name in `Document` that contains the embeddings.
    /// );
    ///
    /// // Query the index
    /// vector_store_index
    ///     .top_n_ids("My boss says I zindle too much, what does that mean?", 1)
    ///     .await?;
    /// ```
    async fn top_n_ids(
        &self,
        query: &str,
        n: usize,
    ) -> Result<Vec<(f64, String)>, VectorStoreError> {
        let prompt_embedding = self.model.embed_text(query).await?;

        let mut cursor = self
            .collection
            .aggregate(
                [
                    self.pipeline_search_stage(&prompt_embedding, n),
                    self.pipeline_score_stage(),
                    doc! {
                        "$project": {
                            "_id": 1,
                            "score": 1
                        },
                    },
                ],
                None,
            )
            .await
            .map_err(mongodb_to_rig_error)?
            .with_type::<serde_json::Value>();

        let mut results = Vec::new();
        while let Some(doc) = cursor.next().await {
            let doc = doc.map_err(mongodb_to_rig_error)?;
            let score = doc.get("score").expect("score").as_f64().expect("f64");
            let id = doc.get("_id").expect("_id").to_string();
            results.push((score, id));
        }

        tracing::info!(target: "rig",
            "Selected documents: {}",
            results.iter()
                .map(|(distance, id)| format!("{} ({})", id, distance))
                .collect::<Vec<String>>()
                .join(", ")
        );

        Ok(results)
    }
}<|MERGE_RESOLUTION|>--- conflicted
+++ resolved
@@ -7,8 +7,6 @@
 };
 use serde::{Deserialize, Serialize};
 
-<<<<<<< HEAD
-=======
 /// A MongoDB vector store.
 pub struct MongoDbVectorStore {
     collection: mongodb::Collection<bson::Document>,
@@ -59,12 +57,10 @@
     similarity: String,
 }
 
->>>>>>> 2cba6627
 fn mongodb_to_rig_error(e: mongodb::error::Error) -> VectorStoreError {
     VectorStoreError::DatastoreError(Box::new(e))
 }
 
-<<<<<<< HEAD
 /// A vector index for a MongoDB collection.
 /// # Example
 /// ```
@@ -90,95 +86,6 @@
 /// ```
 pub struct MongoDbVectorIndex<M: EmbeddingModel, C> {
     collection: mongodb::Collection<C>,
-=======
-impl VectorStore for MongoDbVectorStore {
-    type Q = mongodb::bson::Document;
-
-    async fn add_documents(
-        &mut self,
-        documents: Vec<DocumentEmbeddings>,
-    ) -> Result<(), VectorStoreError> {
-        self.collection
-            .clone_with_type::<DocumentEmbeddings>()
-            .insert_many(documents, None)
-            .await
-            .map_err(mongodb_to_rig_error)?;
-        Ok(())
-    }
-
-    async fn get_document_embeddings(
-        &self,
-        id: &str,
-    ) -> Result<Option<DocumentEmbeddings>, VectorStoreError> {
-        self.collection
-            .clone_with_type::<DocumentEmbeddings>()
-            .find_one(doc! { "_id": id }, None)
-            .await
-            .map_err(mongodb_to_rig_error)
-    }
-
-    async fn get_document<T: for<'a> serde::Deserialize<'a>>(
-        &self,
-        id: &str,
-    ) -> Result<Option<T>, VectorStoreError> {
-        Ok(self
-            .collection
-            .clone_with_type::<String>()
-            .aggregate(
-                [
-                    doc! {"$match": { "_id": id}},
-                    doc! {"$project": { "document": 1 }},
-                    doc! {"$replaceRoot": { "newRoot": "$document" }},
-                ],
-                None,
-            )
-            .await
-            .map_err(mongodb_to_rig_error)?
-            .with_type::<String>()
-            .next()
-            .await
-            .transpose()
-            .map_err(mongodb_to_rig_error)?
-            .map(|doc| serde_json::from_str(&doc))
-            .transpose()?)
-    }
-
-    async fn get_document_by_query(
-        &self,
-        query: Self::Q,
-    ) -> Result<Option<DocumentEmbeddings>, VectorStoreError> {
-        self.collection
-            .clone_with_type::<DocumentEmbeddings>()
-            .find_one(query, None)
-            .await
-            .map_err(mongodb_to_rig_error)
-    }
-}
-
-impl MongoDbVectorStore {
-    /// Create a new `MongoDbVectorStore` from a MongoDB collection.
-    pub fn new(collection: mongodb::Collection<bson::document::Document>) -> Self {
-        Self { collection }
-    }
-
-    /// Create a new `MongoDbVectorIndex` from an existing `MongoDbVectorStore`.
-    ///
-    /// The index (of type "vector") must already exist for the MongoDB collection.
-    /// See the MongoDB [documentation](https://www.mongodb.com/docs/atlas/atlas-vector-search/vector-search-type/) for more information on creating indexes.
-    pub async fn index<M: EmbeddingModel>(
-        &self,
-        model: M,
-        index_name: &str,
-        search_params: SearchParams,
-    ) -> Result<MongoDbVectorIndex<M>, VectorStoreError> {
-        MongoDbVectorIndex::new(self.collection.clone(), model, index_name, search_params).await
-    }
-}
-
-/// A vector index for a MongoDB collection.
-pub struct MongoDbVectorIndex<M: EmbeddingModel> {
-    collection: mongodb::Collection<bson::Document>,
->>>>>>> 2cba6627
     model: M,
     index_name: String,
     embedded_field: String,
@@ -199,11 +106,7 @@
         doc! {
           "$vectorSearch": {
             "index": &self.index_name,
-<<<<<<< HEAD
-            "path": path,
-=======
             "path": self.embedded_field.clone(),
->>>>>>> 2cba6627
             "queryVector": &prompt_embedding.vec,
             "numCandidates": num_candidates.unwrap_or((n * 10) as u32),
             "limit": n as u32,
@@ -224,19 +127,13 @@
     }
 }
 
-<<<<<<< HEAD
 impl<M: EmbeddingModel, C> MongoDbVectorIndex<M, C> {
     /// Create a new `MongoDbVectorIndex`.
     ///
     /// The index (of type "vector") must already exist for the MongoDB collection.
     /// See the MongoDB [documentation](https://www.mongodb.com/docs/atlas/atlas-vector-search/vector-search-type/) for more information on creating indexes.
-    pub fn new(
+    pub async fn new(
         collection: mongodb::Collection<C>,
-=======
-impl<M: EmbeddingModel> MongoDbVectorIndex<M> {
-    pub async fn new(
-        collection: mongodb::Collection<bson::Document>,
->>>>>>> 2cba6627
         model: M,
         index_name: &str,
         search_params: SearchParams,
