--- conflicted
+++ resolved
@@ -27,11 +27,8 @@
 glob = "0.3.1"
 lopdf = { version = "0.34.0", optional = true }
 rayon = { version = "1.10.0", optional = true}
-<<<<<<< HEAD
 mcp_client_rs = { version = "0.1.5", default-features = false }
-=======
 worker = { version = "0.5", optional = true }
->>>>>>> 230e7b9c
 
 [dev-dependencies]
 anyhow = "1.0.75"
