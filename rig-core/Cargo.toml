[package]
name = "rig-core"
version = "0.6.1"
edition = "2021"
license = "MIT"
readme = "README.md"
description = "An opinionated library for building LLM powered applications."
repository = "https://github.com/0xPlaygrounds/rig"

[lib]
name = "rig"
path = "src/lib.rs"
doctest = false

# See more keys and their definitions at https://doc.rust-lang.org/cargo/reference/manifest.html

[dependencies]
reqwest = { version = "0.11.22", features = ["json"] }
serde = { version = "1.0.193", features = ["derive"] }
serde_json = "1.0.108"
tracing = "0.1.40"
futures = "0.3.29"
ordered-float = "4.2.0"
schemars = "0.8.16"
thiserror = "1.0.61"
rig-derive = { version = "0.1.0", path = "./rig-core-derive", optional = true }
glob = "0.3.1"
lopdf = { version = "0.34.0", optional = true }
rayon = { version = "1.10.0", optional = true}
<<<<<<< HEAD
epub = { version = "2.1.2", optional = true }
=======
worker = { version = "0.5", optional = true }
>>>>>>> 896774b3

[dev-dependencies]
anyhow = "1.0.75"
assert_fs = "1.1.2"
tokio = { version = "1.34.0", features = ["full"] }
tracing-subscriber = "0.3.18"
tokio-test = "0.4.4"

[features]
all = ["derive", "pdf", "rayon"]
derive = ["dep:rig-derive"]
pdf = ["dep:lopdf"]
epub = ["dep:epub"]
rayon = ["dep:rayon"]
worker = ["dep:worker"]

[[test]]
name = "embed_macro"
required-features = ["derive"]

[[example]]
name = "rag"
required-features = ["derive"]

[[example]]
name = "vector_search"
required-features = ["derive"]

[[example]]
name = "vector_search_cohere"
required-features = ["derive"]

[[example]]
name = "gemini_embeddings"
required-features = ["derive"]

[[example]]
name = "xai_embeddings"
required-features = ["derive"]<|MERGE_RESOLUTION|>--- conflicted
+++ resolved
@@ -27,11 +27,9 @@
 glob = "0.3.1"
 lopdf = { version = "0.34.0", optional = true }
 rayon = { version = "1.10.0", optional = true}
-<<<<<<< HEAD
 epub = { version = "2.1.2", optional = true }
-=======
 worker = { version = "0.5", optional = true }
->>>>>>> 896774b3
+
 
 [dev-dependencies]
 anyhow = "1.0.75"
