[package]
name = "rig-core"
version = "0.9.0"
edition = "2021"
license = "MIT"
readme = "README.md"
description = "An opinionated library for building LLM powered applications."
repository = "https://github.com/0xPlaygrounds/rig"

[lib]
name = "rig"
path = "src/lib.rs"
doctest = false

# See more keys and their definitions at https://doc.rust-lang.org/cargo/reference/manifest.html

[dependencies]
reqwest = { version = "0.11.22", features = ["json", "stream"] }
serde = { version = "1.0.193", features = ["derive"] }
serde_json = "1.0.108"
tracing = "0.1.40"
futures = "0.3.29"
ordered-float = "4.2.0"
schemars = "0.8.16"
thiserror = "1.0.61"
rig-derive = { version = "0.1.0", path = "./rig-core-derive", optional = true }
glob = "0.3.1"
<<<<<<< HEAD
lopdf = { version = "0.34.0", optional = true }
epub = { version = "2.1.2", optional = true }
quick-xml = { version = "0.37.2", optional = true }

=======
lopdf = { version = "0.35.0", optional = true }
>>>>>>> 44c3971b
rayon = { version = "1.10.0", optional = true }
worker = { version = "0.5", optional = true }
bytes = "1.9.0"
async-stream = "0.3.6"


[dev-dependencies]
anyhow = "1.0.75"
assert_fs = "1.1.2"
tokio = { version = "1.34.0", features = ["full"] }
tracing-subscriber = "0.3.18"
tokio-test = "0.4.4"
serde_path_to_error = "0.1.16"
base64 = "0.22.1"

[features]
all = ["derive", "pdf", "rayon"]
derive = ["dep:rig-derive"]
pdf = ["dep:lopdf"]
epub = ["dep:epub", "dep:quick-xml"]
rayon = ["dep:rayon"]
worker = ["dep:worker"]

[[test]]
name = "embed_macro"
required-features = ["derive"]

[[example]]
name = "rag"
required-features = ["derive"]

[[example]]
name = "vector_search"
required-features = ["derive"]

[[example]]
name = "vector_search_cohere"
required-features = ["derive"]

[[example]]
name = "gemini_embeddings"
required-features = ["derive"]

[[example]]
name = "xai_embeddings"
required-features = ["derive"]

[[example]]
name = "agent_with_moonshot"
required-features = ["derive"]

[[example]]
name = "pdf_agent"
required-features = ["derive", "pdf"]

[[example]]
name = "agent_with_together"
required-features = ["derive"]

[[example]]
name = "together_embeddings"
required-features = ["derive"]<|MERGE_RESOLUTION|>--- conflicted
+++ resolved
@@ -25,14 +25,9 @@
 thiserror = "1.0.61"
 rig-derive = { version = "0.1.0", path = "./rig-core-derive", optional = true }
 glob = "0.3.1"
-<<<<<<< HEAD
-lopdf = { version = "0.34.0", optional = true }
+lopdf = { version = "0.35.0", optional = true }
 epub = { version = "2.1.2", optional = true }
 quick-xml = { version = "0.37.2", optional = true }
-
-=======
-lopdf = { version = "0.35.0", optional = true }
->>>>>>> 44c3971b
 rayon = { version = "1.10.0", optional = true }
 worker = { version = "0.5", optional = true }
 bytes = "1.9.0"
