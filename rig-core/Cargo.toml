--- conflicted
+++ resolved
@@ -83,11 +83,8 @@
 audio = []
 image = []
 derive = ["dep:rig-derive"]
-<<<<<<< HEAD
 experimental = []
-=======
 discord-bot = ["dep:serenity"]
->>>>>>> 30aa842b
 pdf = ["dep:lopdf"]
 epub = ["dep:epub", "dep:quick-xml"]
 rayon = ["dep:rayon"]
