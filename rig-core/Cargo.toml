--- conflicted
+++ resolved
@@ -23,23 +23,21 @@
 ordered-float = "4.2.0"
 schemars = "0.8.16"
 thiserror = "1.0.61"
-<<<<<<< HEAD
 rig-derive = { path = "./rig-core-derive", optional = true }
-=======
 glob = "0.3.1"
 lopdf = { version = "0.34.0", optional = true }
->>>>>>> 2cba6627
 
 [dev-dependencies]
 anyhow = "1.0.75"
 assert_fs = "1.1.2"
 tokio = { version = "1.34.0", features = ["full"] }
 tracing-subscriber = "0.3.18"
-<<<<<<< HEAD
 tokio-test = "0.4.4"
 
 [features]
 derive = ["dep:rig-derive"]
+all = ["pdf"]
+pdf = ["dep:lopdf"]
 
 [[test]]
 name = "embed_macro"
@@ -55,10 +53,4 @@
 
 [[example]]
 name = "vector_search_cohere"
-required-features = ["derive"] 
-=======
-
-[features]
-all = ["pdf"]
-pdf = ["dep:lopdf"]
->>>>>>> 2cba6627
+required-features = ["derive"] 