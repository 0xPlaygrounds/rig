[package]
name = "rig-core"
version = "0.9.1"
edition = "2021"
license = "MIT"
readme = "README.md"
description = "An opinionated library for building LLM powered applications."
repository = "https://github.com/0xPlaygrounds/rig"

[lib]
name = "rig"
path = "src/lib.rs"
doctest = false

# See more keys and their definitions at https://doc.rust-lang.org/cargo/reference/manifest.html

[dependencies]
reqwest = { version = "0.12.12", default-features = false, features = ["json", "stream", "multipart"] }
serde = { version = "1.0.193", features = ["derive"] }
serde_json = "1.0.108"
tracing = "0.1.40"
futures = "0.3.29"
ordered-float = "4.2.0"
schemars = "0.8.16"
thiserror = "1.0.61"
rig-derive = { version = "0.1.0", path = "./rig-core-derive", optional = true }
glob = "0.3.1"
lopdf = { version = "0.35.0", optional = true }
epub = { version = "2.1.2", optional = true }
quick-xml = { version = "0.37.2", optional = true }
rayon = { version = "1.10.0", optional = true }
worker = { version = "0.5", optional = true }
bytes = "1.9.0"
async-stream = "0.3.6"


[dev-dependencies]
anyhow = "1.0.75"
assert_fs = "1.1.2"
tokio = { version = "1.34.0", features = ["full"] }
tracing-subscriber = "0.3.18"
tokio-test = "0.4.4"
serde_path_to_error = "0.1.16"
base64 = "0.22.1"

[features]
default = ["reqwest/default"]
all = ["derive", "pdf", "rayon"]
derive = ["dep:rig-derive"]
pdf = ["dep:lopdf"]
epub = ["dep:epub", "dep:quick-xml"]
rayon = ["dep:rayon"]
worker = ["dep:worker"]
<<<<<<< HEAD
# Replace "default-tls" with "rustls-tls" in "reqwest/default"
reqwest-rustls = [
    "reqwest/rustls-tls",
    "reqwest/charset",
    "reqwest/http2",
    "reqwest/macos-system-configuration",
]
=======
socks = ["reqwest/socks"]
>>>>>>> 0dc9b1bd

[[test]]
name = "embed_macro"
required-features = ["derive"]

[[example]]
name = "rag"
required-features = ["derive"]

[[example]]
name = "rag_ollama"
required-features = ["derive"]

[[example]]
name = "vector_search"
required-features = ["derive"]

[[example]]
name = "vector_search_cohere"
required-features = ["derive"]

[[example]]
name = "gemini_embeddings"
required-features = ["derive"]

[[example]]
name = "xai_embeddings"
required-features = ["derive"]

[[example]]
name = "agent_with_moonshot"
required-features = ["derive"]

[[example]]
name = "pdf_agent"
required-features = ["derive", "pdf"]

[[example]]
name = "agent_with_together"
required-features = ["derive"]

[[example]]
name = "together_embeddings"
required-features = ["derive"]<|MERGE_RESOLUTION|>--- conflicted
+++ resolved
@@ -51,7 +51,7 @@
 epub = ["dep:epub", "dep:quick-xml"]
 rayon = ["dep:rayon"]
 worker = ["dep:worker"]
-<<<<<<< HEAD
+socks = ["reqwest/socks"]
 # Replace "default-tls" with "rustls-tls" in "reqwest/default"
 reqwest-rustls = [
     "reqwest/rustls-tls",
@@ -59,9 +59,6 @@
     "reqwest/http2",
     "reqwest/macos-system-configuration",
 ]
-=======
-socks = ["reqwest/socks"]
->>>>>>> 0dc9b1bd
 
 [[test]]
 name = "embed_macro"
