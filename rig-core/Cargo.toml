--- conflicted
+++ resolved
@@ -26,12 +26,8 @@
 rig-derive = { version = "0.1.0", path = "./rig-core-derive", optional = true }
 glob = "0.3.1"
 lopdf = { version = "0.34.0", optional = true }
-<<<<<<< HEAD
-rayon = { version = "1.10.0", optional = true}
 epub = { version = "2.1.2", optional = true }
-=======
 rayon = { version = "1.10.0", optional = true }
->>>>>>> 3b6692b7
 worker = { version = "0.5", optional = true }
 bytes = "1.9.0"
 async-stream = "0.3.6"
