[package]
name = "rig-core"
version = "0.22.0"
edition = { workspace = true }
license = "MIT"
readme = "README.md"
description = "An opinionated library for building LLM powered applications."
repository = "https://github.com/0xPlaygrounds/rig"

[package.metadata.docs.rs]
all-features = true
rustdoc-args = ["--cfg", "docsrs"]

[lib]
name = "rig"
path = "src/lib.rs"
doctest = false

[dependencies]
as-any = { workspace = true }
async-stream = { workspace = true }
base64 = { workspace = true }
bytes = { workspace = true }
epub = { workspace = true, optional = true }
futures = { workspace = true }
glob = { workspace = true }
lopdf = { workspace = true, optional = true }
mime_guess.workspace = true
ordered-float = { workspace = true }
quick-xml = { workspace = true, optional = true }
rayon = { workspace = true, optional = true }
reqwest = { workspace = true, features = ["json", "stream", "multipart"] }
rig-derive = { version = "0.1.6", path = "rig-core-derive", optional = true }
schemars = { workspace = true }
serde = { workspace = true, features = ["derive"] }
serde_json = { workspace = true }
thiserror = { workspace = true }
tracing = { workspace = true }
url = { workspace = true }
worker = { workspace = true, optional = true }
rmcp = { version = "0.6", optional = true, features = ["client"] }
tokio = { workspace = true, features = ["rt", "sync"] }
http = "1.3.1"
tracing-futures = { version = "0.2.5", features = ["futures-03"] }
serenity = { version = "0.12.4", optional = true }
<<<<<<< HEAD
fastrand = "2.3.0"
=======
eventsource-stream = "0.2.3"
pin-project-lite = "0.2.16"
futures-timer = "3.0.3"
>>>>>>> 3819fc5a

[dev-dependencies]
anyhow = { workspace = true }
assert_fs = { workspace = true }
tokio = { workspace = true, features = ["full"] }
tracing-subscriber = { workspace = true, features = ["env-filter"] }
tokio-test = { workspace = true }
serde_path_to_error = { workspace = true }
base64 = { workspace = true }
criterion = { version = "0.5", features = ["html_reports"] }

# Required for `rmcp` example
hyper-util = { version = "0.1.14", features = ["service", "server"] }
rmcp = { version = "0.6", features = [
    "client",
    "macros",
    "reqwest",                                  # required for some strange reason
    "transport-streamable-http-client",
    "transport-streamable-http-client-reqwest",
    "transport-streamable-http-server-session",
    "transport-streamable-http-server",
    "transport-worker",
] }
axum = "0.8.4"

# required for otel
opentelemetry = "0.30.0"
opentelemetry_sdk = { version = "0.30.0", features = ["rt-tokio"] }
opentelemetry-otlp = "0.30.0"
tracing-opentelemetry = "0.31.0"


[features]
default = ["reqwest-tls"]
all = ["derive", "pdf", "rayon"]
audio = []
image = []
derive = ["dep:rig-derive"]
experimental = []
discord-bot = ["dep:serenity"]
pdf = ["dep:lopdf"]
epub = ["dep:epub", "dep:quick-xml"]
rayon = ["dep:rayon"]
worker = ["dep:worker"]
rmcp = ["dep:rmcp"]
socks = ["reqwest/socks"]
reqwest-tls = ["reqwest/default"]
# Replace "default-tls" with "rustls-tls" in "reqwest/default"
reqwest-rustls = [
    "reqwest/rustls-tls",
    "reqwest/charset",
    "reqwest/http2",
    "reqwest/macos-system-configuration",
]

[[test]]
name = "embed_macro"
required-features = ["derive"]

[[example]]
name = "rag"
required-features = ["derive"]

[[example]]
name = "rag_ollama"
required-features = ["derive"]

[[example]]
name = "vector_search"
required-features = ["derive"]

[[example]]
name = "vector_search_cohere"
required-features = ["derive"]

[[example]]
name = "gemini_embeddings"
required-features = ["derive"]

[[example]]
name = "agent_with_moonshot"

[[example]]
name = "pdf_agent"
required-features = ["derive", "pdf"]

[[example]]
name = "agent_with_together"
required-features = ["derive"]

[[example]]
name = "together_embeddings"
required-features = ["derive"]

[[example]]
name = "openai_audio_generation"
required-features = ["audio"]

[[example]]
name = "hyperbolic_audio_generation"
required-features = ["audio"]

[[example]]
name = "mistral_embeddings"
required-features = ["derive"]

[[example]]
name = "voyageai_embeddings"
required-features = ["derive"]

[[example]]
name = "rmcp"
required-features = ["rmcp"]

[[example]]
name = "request_hook"

[[example]]
name = "discord_bot"
required-features = ["discord-bot"]<|MERGE_RESOLUTION|>--- conflicted
+++ resolved
@@ -43,13 +43,10 @@
 http = "1.3.1"
 tracing-futures = { version = "0.2.5", features = ["futures-03"] }
 serenity = { version = "0.12.4", optional = true }
-<<<<<<< HEAD
 fastrand = "2.3.0"
-=======
 eventsource-stream = "0.2.3"
 pin-project-lite = "0.2.16"
 futures-timer = "3.0.3"
->>>>>>> 3819fc5a
 
 [dev-dependencies]
 anyhow = { workspace = true }
@@ -59,7 +56,6 @@
 tokio-test = { workspace = true }
 serde_path_to_error = { workspace = true }
 base64 = { workspace = true }
-criterion = { version = "0.5", features = ["html_reports"] }
 
 # Required for `rmcp` example
 hyper-util = { version = "0.1.14", features = ["service", "server"] }
