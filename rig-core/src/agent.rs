--- conflicted
+++ resolved
@@ -116,15 +116,11 @@
         Chat, Completion, CompletionError, CompletionModel, CompletionRequestBuilder,
         CompletionResponse, Document, Message, ModelChoice, Prompt, PromptError, ToolDefinition,
     },
-<<<<<<< HEAD
-    tool::{Tool, ToolDyn, ToolError, ToolSet},
-=======
     streaming::{
         StreamingChat, StreamingCompletion, StreamingCompletionModel, StreamingPrompt,
         StreamingResult,
     },
-    tool::{Tool, ToolSet},
->>>>>>> 3353c217
+    tool::{Tool, ToolDyn, ToolError, ToolSet},
     vector_store::{VectorStoreError, VectorStoreIndexDyn},
 };
 
@@ -455,7 +451,36 @@
     }
 }
 
-<<<<<<< HEAD
+impl<M: StreamingCompletionModel> StreamingCompletion<M> for Agent<M> {
+    async fn stream_completion(
+        &self,
+        prompt: &str,
+        chat_history: Vec<Message>,
+    ) -> Result<CompletionRequestBuilder<M>, CompletionError> {
+        // Reuse the existing completion implementation to build the request
+        // This ensures streaming and non-streaming use the same request building logic
+        self.completion(prompt, chat_history).await
+    }
+}
+
+impl<M: StreamingCompletionModel> StreamingPrompt for Agent<M> {
+    async fn stream_prompt(&self, prompt: &str) -> Result<StreamingResult, CompletionError> {
+        self.stream_chat(prompt, vec![]).await
+    }
+}
+
+impl<M: StreamingCompletionModel> StreamingChat for Agent<M> {
+    async fn stream_chat(
+        &self,
+        prompt: &str,
+        chat_history: Vec<Message>,
+    ) -> Result<StreamingResult, CompletionError> {
+        self.stream_completion(prompt, chat_history)
+            .await?
+            .stream()
+            .await
+    }
+}
 pub struct MCPTool {
     client: Arc<Client>,
     definition: mcp_client_rs::Tool,
@@ -519,35 +544,5 @@
                 .collect::<Vec<_>>()
                 .join(""))
         })
-=======
-impl<M: StreamingCompletionModel> StreamingCompletion<M> for Agent<M> {
-    async fn stream_completion(
-        &self,
-        prompt: &str,
-        chat_history: Vec<Message>,
-    ) -> Result<CompletionRequestBuilder<M>, CompletionError> {
-        // Reuse the existing completion implementation to build the request
-        // This ensures streaming and non-streaming use the same request building logic
-        self.completion(prompt, chat_history).await
-    }
-}
-
-impl<M: StreamingCompletionModel> StreamingPrompt for Agent<M> {
-    async fn stream_prompt(&self, prompt: &str) -> Result<StreamingResult, CompletionError> {
-        self.stream_chat(prompt, vec![]).await
-    }
-}
-
-impl<M: StreamingCompletionModel> StreamingChat for Agent<M> {
-    async fn stream_chat(
-        &self,
-        prompt: &str,
-        chat_history: Vec<Message>,
-    ) -> Result<StreamingResult, CompletionError> {
-        self.stream_completion(prompt, chat_history)
-            .await?
-            .stream()
-            .await
->>>>>>> 3353c217
     }
 }