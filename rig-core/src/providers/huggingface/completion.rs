--- conflicted
+++ resolved
@@ -13,11 +13,7 @@
 use serde::{Deserialize, Deserializer, Serialize, Serializer};
 use serde_json::Value;
 use std::{convert::Infallible, str::FromStr};
-<<<<<<< HEAD
 use tracing::{Level, enabled, info_span};
-=======
-use tracing::info_span;
->>>>>>> 85f7674c
 use tracing_futures::Instrument;
 
 #[derive(Debug, Deserialize)]
@@ -731,7 +727,6 @@
         let model = self.client.subprovider().model_identifier(&self.model);
         let request = HuggingfaceCompletionRequest::try_from((model.as_ref(), completion_request))?;
 
-<<<<<<< HEAD
         if enabled!(Level::TRACE) {
             tracing::trace!(
                 target: "rig::completions",
@@ -740,8 +735,6 @@
             );
         }
 
-=======
->>>>>>> 85f7674c
         let request = serde_json::to_vec(&request)?;
 
         let path = self.client.subprovider().completion_endpoint(&self.model);
@@ -752,7 +745,6 @@
             .body(request)
             .map_err(|e| CompletionError::HttpError(e.into()))?;
 
-<<<<<<< HEAD
         async move {
             let response = self.client.send(request).await?;
 
@@ -772,19 +764,6 @@
                             );
                         }
 
-=======
-        let api_call = async move {
-            let response = self.client.send(request).await?;
-
-            if response.status().is_success() {
-                let bytes: Vec<u8> = response.into_body().await?;
-                let text = String::from_utf8_lossy(&bytes);
-
-                tracing::debug!(target: "rig", "Huggingface completion error: {}", text);
-
-                match serde_json::from_slice::<ApiResponse<CompletionResponse>>(&bytes)? {
-                    ApiResponse::Ok(response) => {
->>>>>>> 85f7674c
                         let span = tracing::Span::current();
                         span.record_token_usage(&response.usage);
                         span.record_response_metadata(&response);
@@ -803,15 +782,9 @@
                     status, text
                 )))
             }
-<<<<<<< HEAD
         }
         .instrument(span)
         .await
-=======
-        };
-
-        api_call.instrument(span).await
->>>>>>> 85f7674c
     }
 
     #[cfg_attr(feature = "worker", worker::send)]
