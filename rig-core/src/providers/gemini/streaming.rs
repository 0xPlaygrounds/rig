use async_stream::stream;
use futures::StreamExt;
use reqwest_eventsource::{Event, RequestBuilderExt};
use serde::{Deserialize, Serialize};

use super::completion::{
    CompletionModel, create_request_body,
    gemini_api_types::{ContentCandidate, PartKind},
};
use crate::{
    completion::{CompletionError, CompletionRequest},
    streaming::{self},
};

#[derive(Debug, Deserialize, Serialize, Default, Clone)]
#[serde(rename_all = "camelCase")]
pub struct PartialUsage {
    pub total_token_count: i32,
}

#[derive(Debug, Deserialize)]
#[serde(rename_all = "camelCase")]
pub struct StreamGenerateContentResponse {
    /// Candidate responses from the model.
    pub candidates: Vec<ContentCandidate>,
    pub model_version: Option<String>,
    pub usage_metadata: Option<PartialUsage>,
}

#[derive(Clone, Debug, Serialize, Deserialize)]
pub struct StreamingCompletionResponse {
    pub usage_metadata: PartialUsage,
}

impl CompletionModel {
    pub(crate) async fn stream(
        &self,
        completion_request: CompletionRequest,
    ) -> Result<streaming::StreamingCompletionResponse<StreamingCompletionResponse>, CompletionError>
    {
        let request = create_request_body(completion_request)?;

        tracing::debug!(
            "Sending completion request to Gemini API {}",
            serde_json::to_string_pretty(&request)?
        );

        // Build the request with proper headers for SSE
        let mut event_source = self
            .client
            .post_sse(&format!(
                "/v1beta/models/{}:streamGenerateContent",
                self.model
            ))
            .json(&request)
            .eventsource()
            .expect("Cloning request must always succeed");

        let stream = Box::pin(stream! {
            while let Some(event_result) = event_source.next().await {
                match event_result {
                    Ok(Event::Open) => {
                        tracing::trace!("SSE connection opened");
                        continue;
                    }
                    Ok(Event::Message(message)) => {
                        // Skip heartbeat messages or empty data
                        if message.data.trim().is_empty() {
                            continue;
                        }

                        let data = match serde_json::from_str::<StreamGenerateContentResponse>(&message.data) {
                            Ok(d) => d,
                            Err(error) => {
                                tracing::warn!(?error, "Failed to parse SSE message, data: {}", message.data);
                                continue;
                            }
                        };

                        // Process the response data
                        if let Some(choice) = data.candidates.first() {
                            match choice.content.parts.first() {
                                super::completion::gemini_api_types::Part {
                                    part: PartKind::Text(text),
                                    thought: Some(true),
                                    ..
                                } => {
                                    yield Ok(streaming::RawStreamingChoice::Reasoning { reasoning: text.clone() });
                                },
                                super::completion::gemini_api_types::Part {
                                    part: PartKind::Text(text),
                                    thought,
                                    ..
                                } => {
                                    if thought != Some(true) {
                                        yield Ok(streaming::RawStreamingChoice::Message(text.clone()));
                                    }
                                },
                                super::completion::gemini_api_types::Part {
                                    part: PartKind::FunctionCall(function_call),
                                    ..
                                } => {
                                    yield Ok(streaming::RawStreamingChoice::ToolCall {
                                        name: function_call.name.clone(),
                                        id: function_call.name.clone(),
                                        arguments: function_call.args.clone(),
                                        call_id: None
                                    });
                                },
                                part => {
                                    tracing::warn!(?part, "Unsupported response type with streaming");
                                    continue;
                                }
                            }


                            // Check if this is the final response
                            if choice.finish_reason.is_some() {
                                let usage = data.usage_metadata
                                                .map(|u| u.total_token_count)
                                                .unwrap_or(0);

                                yield Ok(streaming::RawStreamingChoice::FinalResponse(StreamingCompletionResponse {
                                    usage_metadata: PartialUsage {
                                        total_token_count: usage,
                                    }
                                }));

<<<<<<< HEAD
                                // Close the event source after final response
                                event_source.close();
                                break;
=======
                    match choice.content.parts.first() {
                        super::completion::gemini_api_types::Part { part: PartKind::Text(text), thought, ..} => {
                            if let Some(thought) = thought && thought {
                                yield Ok(streaming::RawStreamingChoice::Reasoning { reasoning: text, id: None })
                            } else {
                                yield Ok(streaming::RawStreamingChoice::Message(text))
                            }
                        },
                        super::completion::gemini_api_types::Part { part: PartKind::FunctionCall(function_call), ..}
                            => yield Ok(streaming::RawStreamingChoice::ToolCall {
                                    name: function_call.name,
                                    id: "".to_string(),
                                    arguments: function_call.args,
                                    call_id: None
                                }),
                        _ => panic!("Unsupported response type with streaming.")
                    };

                    if choice.finish_reason.is_some() {
                        yield Ok(streaming::RawStreamingChoice::FinalResponse(StreamingCompletionResponse {
                            usage_metadata: PartialUsage {
                                total_token_count: data.usage_metadata.unwrap().total_token_count,
>>>>>>> 9f3c9ebf
                            }
                        }
                    }
                    Err(error) => {
                        tracing::error!(?error, "SSE error");
                        yield Err(CompletionError::ResponseError(error.to_string()));
                        break;
                    }
                }
            }

            // Ensure event source is closed when stream ends
            event_source.close();
        });

        Ok(streaming::StreamingCompletionResponse::stream(stream))
    }
}<|MERGE_RESOLUTION|>--- conflicted
+++ resolved
@@ -125,35 +125,9 @@
                                         total_token_count: usage,
                                     }
                                 }));
-
-<<<<<<< HEAD
                                 // Close the event source after final response
                                 event_source.close();
                                 break;
-=======
-                    match choice.content.parts.first() {
-                        super::completion::gemini_api_types::Part { part: PartKind::Text(text), thought, ..} => {
-                            if let Some(thought) = thought && thought {
-                                yield Ok(streaming::RawStreamingChoice::Reasoning { reasoning: text, id: None })
-                            } else {
-                                yield Ok(streaming::RawStreamingChoice::Message(text))
-                            }
-                        },
-                        super::completion::gemini_api_types::Part { part: PartKind::FunctionCall(function_call), ..}
-                            => yield Ok(streaming::RawStreamingChoice::ToolCall {
-                                    name: function_call.name,
-                                    id: "".to_string(),
-                                    arguments: function_call.args,
-                                    call_id: None
-                                }),
-                        _ => panic!("Unsupported response type with streaming.")
-                    };
-
-                    if choice.finish_reason.is_some() {
-                        yield Ok(streaming::RawStreamingChoice::FinalResponse(StreamingCompletionResponse {
-                            usage_metadata: PartialUsage {
-                                total_token_count: data.usage_metadata.unwrap().total_token_count,
->>>>>>> 9f3c9ebf
                             }
                         }
                     }
