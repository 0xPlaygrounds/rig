--- conflicted
+++ resolved
@@ -55,56 +55,7 @@
         &self,
         completion_request: CompletionRequest,
     ) -> Result<completion::CompletionResponse<GenerateContentResponse>, CompletionError> {
-<<<<<<< HEAD
-        let mut full_history = Vec::new();
-        if let Some(docs) = completion_request.normalized_documents() {
-            full_history.push(docs);
-        }
-        full_history.append(&mut completion_request.chat_history);
-
-        full_history.push(completion_request.prompt);
-
-        // Handle Gemini specific parameters
-        let additional_params = completion_request
-            .additional_params
-            .unwrap_or_else(|| Value::Object(Map::new()));
-        let mut generation_config = serde_json::from_value::<GenerationConfig>(additional_params)?;
-
-        // Set temperature from completion_request or additional_params
-        if let Some(temp) = completion_request.temperature {
-            generation_config.temperature = Some(temp);
-        }
-
-        // Set max_tokens from completion_request or additional_params
-        if let Some(max_tokens) = completion_request.max_tokens {
-            generation_config.max_output_tokens = Some(max_tokens);
-        }
-
-        let system_instruction = completion_request.preamble.clone().map(|preamble| Content {
-            parts: OneOrMany::one(preamble.into()),
-            role: Some(Role::Model),
-        });
-
-        let request = GenerateContentRequest {
-            contents: full_history
-                .into_iter()
-                .map(Content::try_from)
-                .collect::<Result<Vec<_>, _>>()?,
-            generation_config: Some(generation_config),
-            safety_settings: None,
-            tools: Some(
-                completion_request
-                    .tools
-                    .into_iter()
-                    .map(Tool::try_from)
-                    .collect::<Result<Vec<_>, _>>()?,
-            ),
-            tool_config: None,
-            system_instruction,
-        };
-=======
         let request = create_request_body(completion_request)?;
->>>>>>> a46ab097
 
         tracing::debug!(
             "Sending completion request to Gemini API {}",
@@ -140,11 +91,10 @@
 }
 
 pub(crate) fn create_request_body(
-    mut completion_request: CompletionRequest,
+    completion_request: CompletionRequest,
 ) -> Result<GenerateContentRequest, CompletionError> {
     let mut full_history = Vec::new();
-    full_history.append(&mut completion_request.chat_history);
-    full_history.push(completion_request.prompt_with_context());
+    full_history.extend(completion_request.chat_history);
 
     let additional_params = completion_request
         .additional_params
