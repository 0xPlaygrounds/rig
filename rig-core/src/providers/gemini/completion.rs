// ================================================================
//! Google Gemini Completion Integration
//! From [Gemini API Reference](https://ai.google.dev/api/generate-content)
// ================================================================
/// `gemini-2.5-pro-preview-06-05` completion model
pub const GEMINI_2_5_PRO_PREVIEW_06_05: &str = "gemini-2.5-pro-preview-06-05";
/// `gemini-2.5-pro-preview-05-06` completion model
pub const GEMINI_2_5_PRO_PREVIEW_05_06: &str = "gemini-2.5-pro-preview-05-06";
/// `gemini-2.5-pro-preview-03-25` completion model
pub const GEMINI_2_5_PRO_PREVIEW_03_25: &str = "gemini-2.5-pro-preview-03-25";
/// `gemini-2.5-flash-preview-04-17` completion model
pub const GEMINI_2_5_FLASH_PREVIEW_04_17: &str = "gemini-2.5-flash-preview-04-17";
/// `gemini-2.5-pro-exp-03-25` experimental completion model
pub const GEMINI_2_5_PRO_EXP_03_25: &str = "gemini-2.5-pro-exp-03-25";
/// `gemini-2.5-flash` completion model
pub const GEMINI_2_5_FLASH: &str = "gemini-2.5-flash";
/// `gemini-2.0-flash-lite` completion model
pub const GEMINI_2_0_FLASH_LITE: &str = "gemini-2.0-flash-lite";
/// `gemini-2.0-flash` completion model
pub const GEMINI_2_0_FLASH: &str = "gemini-2.0-flash";

use self::gemini_api_types::Schema;
use crate::http_client::HttpClientExt;
use crate::message::{self, MimeType, Reasoning};

use crate::providers::gemini::completion::gemini_api_types::{
    AdditionalParameters, FunctionCallingMode, ToolConfig,
};
use crate::providers::gemini::streaming::StreamingCompletionResponse;
use crate::telemetry::SpanCombinator;
use crate::{
    OneOrMany,
    completion::{self, CompletionError, CompletionRequest},
};
use gemini_api_types::{
    Content, FunctionDeclaration, GenerateContentRequest, GenerateContentResponse, Part, PartKind,
    Role, Tool,
};
use serde_json::{Map, Value};
use std::convert::TryFrom;
<<<<<<< HEAD
use tracing::{Level, enabled, info_span};
=======
use tracing::info_span;
>>>>>>> 85f7674c
use tracing_futures::Instrument;

use super::Client;

// =================================================================
// Rig Implementation Types
// =================================================================

#[derive(Clone, Debug)]
pub struct CompletionModel<T = reqwest::Client> {
    pub(crate) client: Client<T>,
    pub model: String,
}

impl<T> CompletionModel<T> {
    pub fn new(client: Client<T>, model: impl Into<String>) -> Self {
        Self {
            client,
            model: model.into(),
        }
    }

    pub fn with_model(client: Client<T>, model: &str) -> Self {
        Self {
            client,
            model: model.into(),
        }
    }
}

impl<T> completion::CompletionModel for CompletionModel<T>
where
    T: HttpClientExt + Clone + 'static,
{
    type Response = GenerateContentResponse;
    type StreamingResponse = StreamingCompletionResponse;
    type Client = super::Client<T>;

    fn make(client: &Self::Client, model: impl Into<String>) -> Self {
        Self::new(client.clone(), model)
    }

    #[cfg_attr(feature = "worker", worker::send)]
    async fn completion(
        &self,
        completion_request: CompletionRequest,
    ) -> Result<completion::CompletionResponse<GenerateContentResponse>, CompletionError> {
        let span = if tracing::Span::current().is_disabled() {
            info_span!(
                target: "rig::completions",
                "generate_content",
                gen_ai.operation.name = "generate_content",
                gen_ai.provider.name = "gcp.gemini",
                gen_ai.request.model = self.model,
                gen_ai.system_instructions = &completion_request.preamble,
                gen_ai.response.id = tracing::field::Empty,
                gen_ai.response.model = tracing::field::Empty,
                gen_ai.usage.output_tokens = tracing::field::Empty,
                gen_ai.usage.input_tokens = tracing::field::Empty,
            )
        } else {
            tracing::Span::current()
        };

        let request = create_request_body(completion_request)?;

<<<<<<< HEAD
        if enabled!(Level::TRACE) {
            tracing::trace!(
                target: "rig::completions",
                "Gemini completion request: {}",
                serde_json::to_string_pretty(&request)?
            );
        }
=======
        tracing::trace!(
            target: "rig::completions",
            "Gemini completion request: {}",
            serde_json::to_string_pretty(&request)?
        );
>>>>>>> 85f7674c

        let body = serde_json::to_vec(&request)?;

        let path = format!("/v1beta/models/{}:generateContent", self.model);

        let request = self
            .client
            .post(path.as_str())?
            .body(body)
            .map_err(|e| CompletionError::HttpError(e.into()))?;

<<<<<<< HEAD
        async move {
=======
        let api_call = async move {
>>>>>>> 85f7674c
            let response = self.client.send::<_, Vec<u8>>(request).await?;

            if response.status().is_success() {
                let response_body = response
                    .into_body()
                    .await
                    .map_err(CompletionError::HttpError)?;

                let response_text = String::from_utf8_lossy(&response_body).to_string();
<<<<<<< HEAD
=======
                tracing::debug!("Received raw response from Gemini API: {}", response_text);
>>>>>>> 85f7674c

                let response: GenerateContentResponse = serde_json::from_slice(&response_body)
                    .map_err(|err| {
                        tracing::error!(
                            error = %err,
                            body = %response_text,
                            "Failed to deserialize Gemini completion response"
                        );
                        CompletionError::JsonError(err)
                    })?;
<<<<<<< HEAD

                let span = tracing::Span::current();
                span.record_response_metadata(&response);
                span.record_token_usage(&response.usage_metadata);

                if enabled!(Level::TRACE) {
                    tracing::trace!(
                        target: "rig::completions",
                        "Gemini completion response: {}",
                        serde_json::to_string_pretty(&response)?
                    );
                }

=======

                match response.usage_metadata {
                    Some(ref usage) => tracing::info!(target: "rig",
                    "Gemini completion token usage: {}",
                    usage
                    ),
                    None => tracing::info!(target: "rig",
                        "Gemini completion token usage: n/a",
                    ),
                }

                let span = tracing::Span::current();
                span.record_response_metadata(&response);
                span.record_token_usage(&response.usage_metadata);

                tracing::trace!(
                    "Received response from Gemini API: {}",
                    serde_json::to_string_pretty(&response)?
                );

>>>>>>> 85f7674c
                response.try_into()
            } else {
                let text = String::from_utf8_lossy(
                    &response
                        .into_body()
                        .await
                        .map_err(CompletionError::HttpError)?,
                )
                .into();

                Err(CompletionError::ProviderError(text))
            }
<<<<<<< HEAD
        }
        .instrument(span)
        .await
=======
        };

        api_call.instrument(span).await
>>>>>>> 85f7674c
    }

    #[cfg_attr(feature = "worker", worker::send)]
    async fn stream(
        &self,
        request: CompletionRequest,
    ) -> Result<
        crate::streaming::StreamingCompletionResponse<Self::StreamingResponse>,
        CompletionError,
    > {
        CompletionModel::stream(self, request).await
    }
}

pub(crate) fn create_request_body(
    completion_request: CompletionRequest,
) -> Result<GenerateContentRequest, CompletionError> {
    let mut full_history = Vec::new();
    full_history.extend(completion_request.chat_history);

    let additional_params = completion_request
        .additional_params
        .unwrap_or_else(|| Value::Object(Map::new()));

    let AdditionalParameters {
        mut generation_config,
        additional_params,
    } = serde_json::from_value::<AdditionalParameters>(additional_params)?;

    generation_config = generation_config.map(|mut cfg| {
        if let Some(temp) = completion_request.temperature {
            cfg.temperature = Some(temp);
        };

        if let Some(max_tokens) = completion_request.max_tokens {
            cfg.max_output_tokens = Some(max_tokens);
        };

        cfg
    });

    let system_instruction = completion_request.preamble.clone().map(|preamble| Content {
        parts: vec![preamble.into()],
        role: Some(Role::Model),
    });

    let tools = if completion_request.tools.is_empty() {
        None
    } else {
        Some(Tool::try_from(completion_request.tools)?)
    };

    let tool_config = if let Some(cfg) = completion_request.tool_choice {
        Some(ToolConfig {
            function_calling_config: Some(FunctionCallingMode::try_from(cfg)?),
        })
    } else {
        None
    };

    let request = GenerateContentRequest {
        contents: full_history
            .into_iter()
            .map(|msg| {
                msg.try_into()
                    .map_err(|e| CompletionError::RequestError(Box::new(e)))
            })
            .collect::<Result<Vec<_>, _>>()?,
        generation_config,
        safety_settings: None,
        tools,
        tool_config,
        system_instruction,
        additional_params,
    };

    Ok(request)
}

impl TryFrom<completion::ToolDefinition> for Tool {
    type Error = CompletionError;

    fn try_from(tool: completion::ToolDefinition) -> Result<Self, Self::Error> {
        let parameters: Option<Schema> =
            if tool.parameters == serde_json::json!({"type": "object", "properties": {}}) {
                None
            } else {
                Some(tool.parameters.try_into()?)
            };

        Ok(Self {
            function_declarations: vec![FunctionDeclaration {
                name: tool.name,
                description: tool.description,
                parameters,
            }],
            code_execution: None,
        })
    }
}

impl TryFrom<Vec<completion::ToolDefinition>> for Tool {
    type Error = CompletionError;

    fn try_from(tools: Vec<completion::ToolDefinition>) -> Result<Self, Self::Error> {
        let mut function_declarations = Vec::new();

        for tool in tools {
            let parameters =
                if tool.parameters == serde_json::json!({"type": "object", "properties": {}}) {
                    None
                } else {
                    match tool.parameters.try_into() {
                        Ok(schema) => Some(schema),
                        Err(e) => {
                            let emsg = format!(
                                "Tool '{}' could not be converted to a schema: {:?}",
                                tool.name, e,
                            );
                            return Err(CompletionError::ProviderError(emsg));
                        }
                    }
                };

            function_declarations.push(FunctionDeclaration {
                name: tool.name,
                description: tool.description,
                parameters,
            });
        }

        Ok(Self {
            function_declarations,
            code_execution: None,
        })
    }
}

impl TryFrom<GenerateContentResponse> for completion::CompletionResponse<GenerateContentResponse> {
    type Error = CompletionError;

    fn try_from(response: GenerateContentResponse) -> Result<Self, Self::Error> {
        let candidate = response.candidates.first().ok_or_else(|| {
            CompletionError::ResponseError("No response candidates in response".into())
        })?;

        let content = candidate
            .content
            .as_ref()
            .ok_or_else(|| {
                let reason = candidate
                    .finish_reason
                    .as_ref()
                    .map(|r| format!("finish_reason={r:?}"))
                    .unwrap_or_else(|| "finish_reason=<unknown>".to_string());
                let message = candidate
                    .finish_message
                    .as_deref()
                    .unwrap_or("no finish message provided");
                CompletionError::ResponseError(format!(
                    "Gemini candidate missing content ({reason}, finish_message={message})"
                ))
            })?
            .parts
            .iter()
            .map(|Part { thought, part, .. }| {
                Ok(match part {
                    PartKind::Text(text) => {
                        if let Some(thought) = thought
                            && *thought
                        {
                            completion::AssistantContent::Reasoning(Reasoning::new(text))
                        } else {
                            completion::AssistantContent::text(text)
                        }
                    }
                    PartKind::InlineData(inline_data) => {
                        let mime_type = message::MediaType::from_mime_type(&inline_data.mime_type);

                        match mime_type {
                            Some(message::MediaType::Image(media_type)) => {
                                message::AssistantContent::image_base64(
                                    &inline_data.data,
                                    Some(media_type),
                                    Some(message::ImageDetail::default()),
                                )
                            }
                            _ => {
                                return Err(CompletionError::ResponseError(format!(
                                    "Unsupported media type {mime_type:?}"
                                )));
                            }
                        }
                    }
                    PartKind::FunctionCall(function_call) => {
                        completion::AssistantContent::tool_call(
                            &function_call.name,
                            &function_call.name,
                            function_call.args.clone(),
                        )
                    }
                    _ => {
                        return Err(CompletionError::ResponseError(
                            "Response did not contain a message or tool call".into(),
                        ));
                    }
                })
            })
            .collect::<Result<Vec<_>, _>>()?;

        let choice = OneOrMany::many(content).map_err(|_| {
            CompletionError::ResponseError(
                "Response contained no message or tool call (empty)".to_owned(),
            )
        })?;

        let usage = response
            .usage_metadata
            .as_ref()
            .map(|usage| completion::Usage {
                input_tokens: usage.prompt_token_count as u64,
                output_tokens: usage.candidates_token_count.unwrap_or(0) as u64,
                total_tokens: usage.total_token_count as u64,
            })
            .unwrap_or_default();

        Ok(completion::CompletionResponse {
            choice,
            usage,
            raw_response: response,
        })
    }
}

pub mod gemini_api_types {
    use crate::telemetry::ProviderResponseExt;
    use std::{collections::HashMap, convert::Infallible, str::FromStr};

    // =================================================================
    // Gemini API Types
    // =================================================================
    use serde::{Deserialize, Serialize};
    use serde_json::{Value, json};

    use crate::completion::GetTokenUsage;
    use crate::message::{DocumentSourceKind, ImageMediaType, MessageError, MimeType};
    use crate::{
        OneOrMany,
        completion::CompletionError,
        message::{self, Reasoning, Text},
        providers::gemini::gemini_api_types::{CodeExecutionResult, ExecutableCode},
    };

    #[derive(Debug, Deserialize, Serialize, Default)]
    #[serde(rename_all = "camelCase")]
    pub struct AdditionalParameters {
        /// Change your Gemini request configuration.
        pub generation_config: Option<GenerationConfig>,
        /// Any additional parameters that you want.
        #[serde(flatten, skip_serializing_if = "Option::is_none")]
        pub additional_params: Option<serde_json::Value>,
    }

    impl AdditionalParameters {
        pub fn with_config(mut self, cfg: GenerationConfig) -> Self {
            self.generation_config = Some(cfg);
            self
        }

        pub fn with_params(mut self, params: serde_json::Value) -> Self {
            self.additional_params = Some(params);
            self
        }
    }

    /// Response from the model supporting multiple candidate responses.
    /// Safety ratings and content filtering are reported for both prompt in GenerateContentResponse.prompt_feedback
    /// and for each candidate in finishReason and in safetyRatings.
    /// The API:
    ///     - Returns either all requested candidates or none of them
    ///     - Returns no candidates at all only if there was something wrong with the prompt (check promptFeedback)
    ///     - Reports feedback on each candidate in finishReason and safetyRatings.
    #[derive(Debug, Deserialize, Serialize)]
    #[serde(rename_all = "camelCase")]
    pub struct GenerateContentResponse {
        pub response_id: String,
        /// Candidate responses from the model.
        pub candidates: Vec<ContentCandidate>,
        /// Returns the prompt's feedback related to the content filters.
        pub prompt_feedback: Option<PromptFeedback>,
        /// Output only. Metadata on the generation requests' token usage.
        pub usage_metadata: Option<UsageMetadata>,
        pub model_version: Option<String>,
    }

    impl ProviderResponseExt for GenerateContentResponse {
        type OutputMessage = ContentCandidate;
        type Usage = UsageMetadata;

        fn get_response_id(&self) -> Option<String> {
            Some(self.response_id.clone())
        }

        fn get_response_model_name(&self) -> Option<String> {
            None
        }

        fn get_output_messages(&self) -> Vec<Self::OutputMessage> {
            self.candidates.clone()
        }

        fn get_text_response(&self) -> Option<String> {
            let str = self
                .candidates
                .iter()
                .filter_map(|x| {
                    let content = x.content.as_ref()?;
                    if content.role.as_ref().is_none_or(|y| y != &Role::Model) {
                        return None;
                    }

                    let res = content
                        .parts
                        .iter()
                        .filter_map(|part| {
                            if let PartKind::Text(ref str) = part.part {
                                Some(str.to_owned())
                            } else {
                                None
                            }
                        })
                        .collect::<Vec<String>>()
                        .join("\n");

                    Some(res)
                })
                .collect::<Vec<String>>()
                .join("\n");

            if str.is_empty() { None } else { Some(str) }
        }

        fn get_usage(&self) -> Option<Self::Usage> {
            self.usage_metadata.clone()
        }
    }

    /// A response candidate generated from the model.
    #[derive(Clone, Debug, Deserialize, Serialize)]
    #[serde(rename_all = "camelCase")]
    pub struct ContentCandidate {
        /// Output only. Generated content returned from the model.
        #[serde(skip_serializing_if = "Option::is_none")]
        pub content: Option<Content>,
        /// Optional. Output only. The reason why the model stopped generating tokens.
        /// If empty, the model has not stopped generating tokens.
        pub finish_reason: Option<FinishReason>,
        /// List of ratings for the safety of a response candidate.
        /// There is at most one rating per category.
        pub safety_ratings: Option<Vec<SafetyRating>>,
        /// Output only. Citation information for model-generated candidate.
        /// This field may be populated with recitation information for any text included in the content.
        /// These are passages that are "recited" from copyrighted material in the foundational LLM's training data.
        pub citation_metadata: Option<CitationMetadata>,
        /// Output only. Token count for this candidate.
        pub token_count: Option<i32>,
        /// Output only.
        pub avg_logprobs: Option<f64>,
        /// Output only. Log-likelihood scores for the response tokens and top tokens
        pub logprobs_result: Option<LogprobsResult>,
        /// Output only. Index of the candidate in the list of response candidates.
        pub index: Option<i32>,
        /// Output only. Additional information about why the model stopped generating tokens.
        pub finish_message: Option<String>,
    }

    #[derive(Clone, Debug, Deserialize, Serialize)]
    pub struct Content {
        /// Ordered Parts that constitute a single message. Parts may have different MIME types.
        #[serde(default)]
        pub parts: Vec<Part>,
        /// The producer of the content. Must be either 'user' or 'model'.
        /// Useful to set for multi-turn conversations, otherwise can be left blank or unset.
        pub role: Option<Role>,
    }

    impl TryFrom<message::Message> for Content {
        type Error = message::MessageError;

        fn try_from(msg: message::Message) -> Result<Self, Self::Error> {
            Ok(match msg {
                message::Message::User { content } => Content {
                    parts: content
                        .into_iter()
                        .map(|c| c.try_into())
                        .collect::<Result<Vec<_>, _>>()?,
                    role: Some(Role::User),
                },
                message::Message::Assistant { content, .. } => Content {
                    role: Some(Role::Model),
                    parts: content
                        .into_iter()
                        .map(|content| content.try_into())
                        .collect::<Result<Vec<_>, _>>()?,
                },
            })
        }
    }

    impl TryFrom<Content> for message::Message {
        type Error = message::MessageError;

        fn try_from(content: Content) -> Result<Self, Self::Error> {
            match content.role {
                Some(Role::User) | None => {
                    Ok(message::Message::User {
                        content: {
                            let user_content: Result<Vec<_>, _> = content.parts.into_iter()
                            .map(|Part { part, .. }| {
                                Ok(match part {
                                    PartKind::Text(text) => message::UserContent::text(text),
                                    PartKind::InlineData(inline_data) => {
                                        let mime_type =
                                            message::MediaType::from_mime_type(&inline_data.mime_type);

                                        match mime_type {
                                            Some(message::MediaType::Image(media_type)) => {
                                                message::UserContent::image_base64(
                                                    inline_data.data,
                                                    Some(media_type),
                                                    Some(message::ImageDetail::default()),
                                                )
                                            }
                                            Some(message::MediaType::Document(media_type)) => {
                                                message::UserContent::document(
                                                    inline_data.data,
                                                    Some(media_type),
                                                )
                                            }
                                            Some(message::MediaType::Audio(media_type)) => {
                                                message::UserContent::audio(
                                                    inline_data.data,
                                                    Some(media_type),
                                                )
                                            }
                                            _ => {
                                                return Err(message::MessageError::ConversionError(
                                                    format!("Unsupported media type {mime_type:?}"),
                                                ));
                                            }
                                        }
                                    }
                                    _ => {
                                        return Err(message::MessageError::ConversionError(format!(
                                            "Unsupported gemini content part type: {part:?}"
                                        )));
                                    }
                                })
                            })
                            .collect();
                            OneOrMany::many(user_content?).map_err(|_| {
                                message::MessageError::ConversionError(
                                    "Failed to create OneOrMany from user content".to_string(),
                                )
                            })?
                        },
                    })
                }
                Some(Role::Model) => Ok(message::Message::Assistant {
                    id: None,
                    content: {
                        let assistant_content: Result<Vec<_>, _> = content
                            .parts
                            .into_iter()
                            .map(|Part { thought, part, .. }| {
                                Ok(match part {
                                    PartKind::Text(text) => match thought {
                                        Some(true) => message::AssistantContent::Reasoning(
                                            Reasoning::new(&text),
                                        ),
                                        _ => message::AssistantContent::Text(Text { text }),
                                    },

                                    PartKind::FunctionCall(function_call) => {
                                        message::AssistantContent::ToolCall(function_call.into())
                                    }
                                    _ => {
                                        return Err(message::MessageError::ConversionError(
                                            format!("Unsupported part type: {part:?}"),
                                        ));
                                    }
                                })
                            })
                            .collect();
                        OneOrMany::many(assistant_content?).map_err(|_| {
                            message::MessageError::ConversionError(
                                "Failed to create OneOrMany from assistant content".to_string(),
                            )
                        })?
                    },
                }),
            }
        }
    }

    #[derive(Debug, Deserialize, Serialize, Clone, PartialEq)]
    #[serde(rename_all = "lowercase")]
    pub enum Role {
        User,
        Model,
    }

    #[derive(Debug, Default, Deserialize, Serialize, Clone, PartialEq)]
    #[serde(rename_all = "camelCase")]
    pub struct Part {
        /// whether or not the part is a reasoning/thinking text or not
        #[serde(skip_serializing_if = "Option::is_none")]
        pub thought: Option<bool>,
        /// an opaque sig for the thought so it can be reused - is a base64 string
        #[serde(skip_serializing_if = "Option::is_none")]
        pub thought_signature: Option<String>,
        #[serde(flatten)]
        pub part: PartKind,
        #[serde(flatten, skip_serializing_if = "Option::is_none")]
        pub additional_params: Option<Value>,
    }

    /// A datatype containing media that is part of a multi-part [Content] message.
    /// A Part consists of data which has an associated datatype. A Part can only contain one of the accepted types in Part.data.
    /// A Part must have a fixed IANA MIME type identifying the type and subtype of the media if the inlineData field is filled with raw bytes.
    #[derive(Debug, Deserialize, Serialize, Clone, PartialEq)]
    #[serde(rename_all = "camelCase")]
    pub enum PartKind {
        Text(String),
        InlineData(Blob),
        FunctionCall(FunctionCall),
        FunctionResponse(FunctionResponse),
        FileData(FileData),
        ExecutableCode(ExecutableCode),
        CodeExecutionResult(CodeExecutionResult),
    }

    // This default instance is primarily so we can easily fill in the optional fields of `Part`
    // So this instance for `PartKind` (and the allocation it would cause) should be optimized away
    impl Default for PartKind {
        fn default() -> Self {
            Self::Text(String::new())
        }
    }

    impl From<String> for Part {
        fn from(text: String) -> Self {
            Self {
                thought: Some(false),
                thought_signature: None,
                part: PartKind::Text(text),
                additional_params: None,
            }
        }
    }

    impl From<&str> for Part {
        fn from(text: &str) -> Self {
            Self::from(text.to_string())
        }
    }

    impl FromStr for Part {
        type Err = Infallible;

        fn from_str(s: &str) -> Result<Self, Self::Err> {
            Ok(s.into())
        }
    }

    impl TryFrom<(ImageMediaType, DocumentSourceKind)> for PartKind {
        type Error = message::MessageError;
        fn try_from(
            (mime_type, doc_src): (ImageMediaType, DocumentSourceKind),
        ) -> Result<Self, Self::Error> {
            let mime_type = mime_type.to_mime_type().to_string();
            let part = match doc_src {
                DocumentSourceKind::Url(url) => PartKind::FileData(FileData {
                    mime_type: Some(mime_type),
                    file_uri: url,
                }),
                DocumentSourceKind::Base64(data) | DocumentSourceKind::String(data) => {
                    PartKind::InlineData(Blob { mime_type, data })
                }
                DocumentSourceKind::Raw(_) => {
                    return Err(message::MessageError::ConversionError(
                        "Raw files not supported, encode as base64 first".into(),
                    ));
                }
                DocumentSourceKind::Unknown => {
                    return Err(message::MessageError::ConversionError(
                        "Can't convert an unknown document source".to_string(),
                    ));
                }
            };

            Ok(part)
        }
    }

    impl TryFrom<message::UserContent> for Part {
        type Error = message::MessageError;

        fn try_from(content: message::UserContent) -> Result<Self, Self::Error> {
            match content {
                message::UserContent::Text(message::Text { text }) => Ok(Part {
                    thought: Some(false),
                    thought_signature: None,
                    part: PartKind::Text(text),
                    additional_params: None,
                }),
                message::UserContent::ToolResult(message::ToolResult { id, content, .. }) => {
                    let content = match content.first() {
                        message::ToolResultContent::Text(text) => text.text,
                        message::ToolResultContent::Image(_) => {
                            return Err(message::MessageError::ConversionError(
                                "Tool result content must be text".to_string(),
                            ));
                        }
                    };
                    // Convert to JSON since this value may be a valid JSON value
                    let result: serde_json::Value =
                        serde_json::from_str(&content).unwrap_or_else(|error| {
                            tracing::trace!(
                                ?error,
                                "Tool result is not a valid JSON, treat it as normal string"
                            );
                            json!(content)
                        });
                    Ok(Part {
                        thought: Some(false),
                        thought_signature: None,
                        part: PartKind::FunctionResponse(FunctionResponse {
                            name: id,
                            response: Some(json!({ "result": result })),
                        }),
                        additional_params: None,
                    })
                }
                message::UserContent::Image(message::Image {
                    data, media_type, ..
                }) => match media_type {
                    Some(media_type) => match media_type {
                        message::ImageMediaType::JPEG
                        | message::ImageMediaType::PNG
                        | message::ImageMediaType::WEBP
                        | message::ImageMediaType::HEIC
                        | message::ImageMediaType::HEIF => {
                            let part = PartKind::try_from((media_type, data))?;
                            Ok(Part {
                                thought: Some(false),
                                thought_signature: None,
                                part,
                                additional_params: None,
                            })
                        }
                        _ => Err(message::MessageError::ConversionError(format!(
                            "Unsupported image media type {media_type:?}"
                        ))),
                    },
                    None => Err(message::MessageError::ConversionError(
                        "Media type for image is required for Gemini".to_string(),
                    )),
                },
                message::UserContent::Document(message::Document {
                    data, media_type, ..
                }) => {
                    let Some(media_type) = media_type else {
                        return Err(MessageError::ConversionError(
                            "A mime type is required for document inputs to Gemini".to_string(),
                        ));
                    };

                    if !media_type.is_code() {
                        let mime_type = media_type.to_mime_type().to_string();

                        let part = match data {
                            DocumentSourceKind::Url(file_uri) => PartKind::FileData(FileData {
                                mime_type: Some(mime_type),
                                file_uri,
                            }),
                            DocumentSourceKind::Base64(data) | DocumentSourceKind::String(data) => {
                                PartKind::InlineData(Blob { mime_type, data })
                            }
                            DocumentSourceKind::Raw(_) => {
                                return Err(message::MessageError::ConversionError(
                                    "Raw files not supported, encode as base64 first".into(),
                                ));
                            }
                            _ => {
                                return Err(message::MessageError::ConversionError(
                                    "Document has no body".to_string(),
                                ));
                            }
                        };

                        Ok(Part {
                            thought: Some(false),
                            part,
                            ..Default::default()
                        })
                    } else {
                        Err(message::MessageError::ConversionError(format!(
                            "Unsupported document media type {media_type:?}"
                        )))
                    }
                }

                message::UserContent::Audio(message::Audio {
                    data, media_type, ..
                }) => {
                    let Some(media_type) = media_type else {
                        return Err(MessageError::ConversionError(
                            "A mime type is required for audio inputs to Gemini".to_string(),
                        ));
                    };

                    let mime_type = media_type.to_mime_type().to_string();

                    let part = match data {
                        DocumentSourceKind::Base64(data) => {
                            PartKind::InlineData(Blob { data, mime_type })
                        }

                        DocumentSourceKind::Url(file_uri) => PartKind::FileData(FileData {
                            mime_type: Some(mime_type),
                            file_uri,
                        }),
                        DocumentSourceKind::String(_) => {
                            return Err(message::MessageError::ConversionError(
                                "Strings cannot be used as audio files!".into(),
                            ));
                        }
                        DocumentSourceKind::Raw(_) => {
                            return Err(message::MessageError::ConversionError(
                                "Raw files not supported, encode as base64 first".into(),
                            ));
                        }
                        DocumentSourceKind::Unknown => {
                            return Err(message::MessageError::ConversionError(
                                "Content has no body".to_string(),
                            ));
                        }
                    };

                    Ok(Part {
                        thought: Some(false),
                        part,
                        ..Default::default()
                    })
                }
                message::UserContent::Video(message::Video {
                    data,
                    media_type,
                    additional_params,
                    ..
                }) => {
                    let mime_type = media_type.map(|media_ty| media_ty.to_mime_type().to_string());

                    let part = match data {
                        DocumentSourceKind::Url(file_uri) => {
                            if file_uri.starts_with("https://www.youtube.com") {
                                PartKind::FileData(FileData {
                                    mime_type,
                                    file_uri,
                                })
                            } else {
                                if mime_type.is_none() {
                                    return Err(MessageError::ConversionError(
                                        "A mime type is required for non-Youtube video file inputs to Gemini"
                                            .to_string(),
                                    ));
                                }

                                PartKind::FileData(FileData {
                                    mime_type,
                                    file_uri,
                                })
                            }
                        }
                        DocumentSourceKind::Base64(data) => {
                            let Some(mime_type) = mime_type else {
                                return Err(MessageError::ConversionError(
                                    "A media type is expected for base64 encoded strings"
                                        .to_string(),
                                ));
                            };
                            PartKind::InlineData(Blob { mime_type, data })
                        }
                        DocumentSourceKind::String(_) => {
                            return Err(message::MessageError::ConversionError(
                                "Strings cannot be used as audio files!".into(),
                            ));
                        }
                        DocumentSourceKind::Raw(_) => {
                            return Err(message::MessageError::ConversionError(
                                "Raw file data not supported, encode as base64 first".into(),
                            ));
                        }
                        DocumentSourceKind::Unknown => {
                            return Err(message::MessageError::ConversionError(
                                "Media type for video is required for Gemini".to_string(),
                            ));
                        }
                    };

                    Ok(Part {
                        thought: Some(false),
                        thought_signature: None,
                        part,
                        additional_params,
                    })
                }
            }
        }
    }

    impl TryFrom<message::AssistantContent> for Part {
        type Error = message::MessageError;

        fn try_from(content: message::AssistantContent) -> Result<Self, Self::Error> {
            match content {
                message::AssistantContent::Text(message::Text { text }) => Ok(text.into()),
                message::AssistantContent::Image(message::Image {
                    data, media_type, ..
                }) => match media_type {
                    Some(media_type) => match media_type {
                        message::ImageMediaType::JPEG
                        | message::ImageMediaType::PNG
                        | message::ImageMediaType::WEBP
                        | message::ImageMediaType::HEIC
                        | message::ImageMediaType::HEIF => {
                            let part = PartKind::try_from((media_type, data))?;
                            Ok(Part {
                                thought: Some(false),
                                thought_signature: None,
                                part,
                                additional_params: None,
                            })
                        }
                        _ => Err(message::MessageError::ConversionError(format!(
                            "Unsupported image media type {media_type:?}"
                        ))),
                    },
                    None => Err(message::MessageError::ConversionError(
                        "Media type for image is required for Gemini".to_string(),
                    )),
                },
                message::AssistantContent::ToolCall(tool_call) => Ok(tool_call.into()),
                message::AssistantContent::Reasoning(message::Reasoning { reasoning, .. }) => {
                    Ok(Part {
                        thought: Some(true),
                        thought_signature: None,
                        part: PartKind::Text(
                            reasoning.first().cloned().unwrap_or_else(|| "".to_string()),
                        ),
                        additional_params: None,
                    })
                }
            }
        }
    }

    impl From<message::ToolCall> for Part {
        fn from(tool_call: message::ToolCall) -> Self {
            Self {
                thought: Some(false),
                thought_signature: None,
                part: PartKind::FunctionCall(FunctionCall {
                    name: tool_call.function.name,
                    args: tool_call.function.arguments,
                }),
                additional_params: None,
            }
        }
    }

    /// Raw media bytes.
    /// Text should not be sent as raw bytes, use the 'text' field.
    #[derive(Debug, Deserialize, Serialize, Clone, PartialEq)]
    #[serde(rename_all = "camelCase")]
    pub struct Blob {
        /// The IANA standard MIME type of the source data. Examples: - image/png - image/jpeg
        /// If an unsupported MIME type is provided, an error will be returned.
        pub mime_type: String,
        /// Raw bytes for media formats. A base64-encoded string.
        pub data: String,
    }

    /// A predicted FunctionCall returned from the model that contains a string representing the
    /// FunctionDeclaration.name with the arguments and their values.
    #[derive(Debug, Deserialize, Serialize, Clone, PartialEq)]
    pub struct FunctionCall {
        /// Required. The name of the function to call. Must be a-z, A-Z, 0-9, or contain underscores
        /// and dashes, with a maximum length of 63.
        pub name: String,
        /// Optional. The function parameters and values in JSON object format.
        pub args: serde_json::Value,
    }

    impl From<FunctionCall> for message::ToolCall {
        fn from(function_call: FunctionCall) -> Self {
            Self {
                id: function_call.name.clone(),
                call_id: None,
                function: message::ToolFunction {
                    name: function_call.name,
                    arguments: function_call.args,
                },
            }
        }
    }

    impl From<message::ToolCall> for FunctionCall {
        fn from(tool_call: message::ToolCall) -> Self {
            Self {
                name: tool_call.function.name,
                args: tool_call.function.arguments,
            }
        }
    }

    /// The result output from a FunctionCall that contains a string representing the FunctionDeclaration.name
    /// and a structured JSON object containing any output from the function is used as context to the model.
    /// This should contain the result of aFunctionCall made based on model prediction.
    #[derive(Debug, Deserialize, Serialize, Clone, PartialEq)]
    pub struct FunctionResponse {
        /// The name of the function to call. Must be a-z, A-Z, 0-9, or contain underscores and dashes,
        /// with a maximum length of 63.
        pub name: String,
        /// The function response in JSON object format.
        pub response: Option<serde_json::Value>,
    }

    /// URI based data.
    #[derive(Debug, Deserialize, Serialize, Clone, PartialEq)]
    #[serde(rename_all = "camelCase")]
    pub struct FileData {
        /// Optional. The IANA standard MIME type of the source data.
        pub mime_type: Option<String>,
        /// Required. URI.
        pub file_uri: String,
    }

    #[derive(Debug, Deserialize, Serialize, Clone, PartialEq)]
    pub struct SafetyRating {
        pub category: HarmCategory,
        pub probability: HarmProbability,
    }

    #[derive(Debug, Deserialize, Serialize, Clone, PartialEq)]
    #[serde(rename_all = "SCREAMING_SNAKE_CASE")]
    pub enum HarmProbability {
        HarmProbabilityUnspecified,
        Negligible,
        Low,
        Medium,
        High,
    }

    #[derive(Debug, Deserialize, Serialize, Clone, PartialEq)]
    #[serde(rename_all = "SCREAMING_SNAKE_CASE")]
    pub enum HarmCategory {
        HarmCategoryUnspecified,
        HarmCategoryDerogatory,
        HarmCategoryToxicity,
        HarmCategoryViolence,
        HarmCategorySexually,
        HarmCategoryMedical,
        HarmCategoryDangerous,
        HarmCategoryHarassment,
        HarmCategoryHateSpeech,
        HarmCategorySexuallyExplicit,
        HarmCategoryDangerousContent,
        HarmCategoryCivicIntegrity,
    }

    #[derive(Debug, Deserialize, Clone, Default, Serialize)]
    #[serde(rename_all = "camelCase")]
    pub struct UsageMetadata {
        pub prompt_token_count: i32,
        #[serde(skip_serializing_if = "Option::is_none")]
        pub cached_content_token_count: Option<i32>,
        #[serde(skip_serializing_if = "Option::is_none")]
        pub candidates_token_count: Option<i32>,
        pub total_token_count: i32,
        #[serde(skip_serializing_if = "Option::is_none")]
        pub thoughts_token_count: Option<i32>,
    }

    impl std::fmt::Display for UsageMetadata {
        fn fmt(&self, f: &mut std::fmt::Formatter<'_>) -> std::fmt::Result {
            write!(
                f,
                "Prompt token count: {}\nCached content token count: {}\nCandidates token count: {}\nTotal token count: {}",
                self.prompt_token_count,
                match self.cached_content_token_count {
                    Some(count) => count.to_string(),
                    None => "n/a".to_string(),
                },
                match self.candidates_token_count {
                    Some(count) => count.to_string(),
                    None => "n/a".to_string(),
                },
                self.total_token_count
            )
        }
    }

    impl GetTokenUsage for UsageMetadata {
        fn token_usage(&self) -> Option<crate::completion::Usage> {
            let mut usage = crate::completion::Usage::new();

            usage.input_tokens = self.prompt_token_count as u64;
            usage.output_tokens = (self.cached_content_token_count.unwrap_or_default()
                + self.candidates_token_count.unwrap_or_default()
                + self.thoughts_token_count.unwrap_or_default())
                as u64;
            usage.total_tokens = usage.input_tokens + usage.output_tokens;

            Some(usage)
        }
    }

    /// A set of the feedback metadata the prompt specified in [GenerateContentRequest.contents](GenerateContentRequest).
    #[derive(Debug, Deserialize, Serialize)]
    #[serde(rename_all = "camelCase")]
    pub struct PromptFeedback {
        /// Optional. If set, the prompt was blocked and no candidates are returned. Rephrase the prompt.
        pub block_reason: Option<BlockReason>,
        /// Ratings for safety of the prompt. There is at most one rating per category.
        pub safety_ratings: Option<Vec<SafetyRating>>,
    }

    /// Reason why a prompt was blocked by the model
    #[derive(Debug, Deserialize, Serialize)]
    #[serde(rename_all = "SCREAMING_SNAKE_CASE")]
    pub enum BlockReason {
        /// Default value. This value is unused.
        BlockReasonUnspecified,
        /// Prompt was blocked due to safety reasons. Inspect safetyRatings to understand which safety category blocked it.
        Safety,
        /// Prompt was blocked due to unknown reasons.
        Other,
        /// Prompt was blocked due to the terms which are included from the terminology blocklist.
        Blocklist,
        /// Prompt was blocked due to prohibited content.
        ProhibitedContent,
    }

    #[derive(Clone, Debug, Deserialize, Serialize)]
    #[serde(rename_all = "SCREAMING_SNAKE_CASE")]
    pub enum FinishReason {
        /// Default value. This value is unused.
        FinishReasonUnspecified,
        /// Natural stop point of the model or provided stop sequence.
        Stop,
        /// The maximum number of tokens as specified in the request was reached.
        MaxTokens,
        /// The response candidate content was flagged for safety reasons.
        Safety,
        /// The response candidate content was flagged for recitation reasons.
        Recitation,
        /// The response candidate content was flagged for using an unsupported language.
        Language,
        /// Unknown reason.
        Other,
        /// Token generation stopped because the content contains forbidden terms.
        Blocklist,
        /// Token generation stopped for potentially containing prohibited content.
        ProhibitedContent,
        /// Token generation stopped because the content potentially contains Sensitive Personally Identifiable Information (SPII).
        Spii,
        /// The function call generated by the model is invalid.
        MalformedFunctionCall,
    }

    #[derive(Clone, Debug, Deserialize, Serialize)]
    #[serde(rename_all = "camelCase")]
    pub struct CitationMetadata {
        pub citation_sources: Vec<CitationSource>,
    }

    #[derive(Clone, Debug, Deserialize, Serialize)]
    #[serde(rename_all = "camelCase")]
    pub struct CitationSource {
        #[serde(skip_serializing_if = "Option::is_none")]
        pub uri: Option<String>,
        #[serde(skip_serializing_if = "Option::is_none")]
        pub start_index: Option<i32>,
        #[serde(skip_serializing_if = "Option::is_none")]
        pub end_index: Option<i32>,
        #[serde(skip_serializing_if = "Option::is_none")]
        pub license: Option<String>,
    }

    #[derive(Clone, Debug, Deserialize, Serialize)]
    #[serde(rename_all = "camelCase")]
    pub struct LogprobsResult {
        pub top_candidate: Vec<TopCandidate>,
        pub chosen_candidate: Vec<LogProbCandidate>,
    }

    #[derive(Clone, Debug, Deserialize, Serialize)]
    pub struct TopCandidate {
        pub candidates: Vec<LogProbCandidate>,
    }

    #[derive(Clone, Debug, Deserialize, Serialize)]
    #[serde(rename_all = "camelCase")]
    pub struct LogProbCandidate {
        pub token: String,
        pub token_id: String,
        pub log_probability: f64,
    }

    /// Gemini API Configuration options for model generation and outputs. Not all parameters are
    /// configurable for every model. From [Gemini API Reference](https://ai.google.dev/api/generate-content#generationconfig)
    /// ### Rig Note:
    /// Can be used to construct a typesafe `additional_params` in rig::[AgentBuilder](crate::agent::AgentBuilder).
    #[derive(Debug, Deserialize, Serialize)]
    #[serde(rename_all = "camelCase")]
    pub struct GenerationConfig {
        /// The set of character sequences (up to 5) that will stop output generation. If specified, the API will stop
        /// at the first appearance of a stop_sequence. The stop sequence will not be included as part of the response.
        #[serde(skip_serializing_if = "Option::is_none")]
        pub stop_sequences: Option<Vec<String>>,
        /// MIME type of the generated candidate text. Supported MIME types are:
        ///     - text/plain:  (default) Text output
        ///     - application/json: JSON response in the response candidates.
        ///     - text/x.enum: ENUM as a string response in the response candidates.
        /// Refer to the docs for a list of all supported text MIME types
        #[serde(skip_serializing_if = "Option::is_none")]
        pub response_mime_type: Option<String>,
        /// Output schema of the generated candidate text. Schemas must be a subset of the OpenAPI schema and can be
        /// objects, primitives or arrays. If set, a compatible responseMimeType must also  be set. Compatible MIME
        /// types: application/json: Schema for JSON response. Refer to the JSON text generation guide for more details.
        #[serde(skip_serializing_if = "Option::is_none")]
        pub response_schema: Option<Schema>,
        /// Optional. The output schema of the generated response.
        /// This is an alternative to responseSchema that accepts a standard JSON Schema.
        /// If this is set, responseSchema must be omitted.
        /// Compatible MIME type: application/json.
        /// Supported properties: $id, $defs, $ref, type, properties, etc.
        #[serde(
            skip_serializing_if = "Option::is_none",
            rename = "_responseJsonSchema"
        )]
        pub _response_json_schema: Option<Value>,
        /// Internal or alternative representation for `response_json_schema`.
        #[serde(skip_serializing_if = "Option::is_none")]
        pub response_json_schema: Option<Value>,
        /// Number of generated responses to return. Currently, this value can only be set to 1. If
        /// unset, this will default to 1.
        #[serde(skip_serializing_if = "Option::is_none")]
        pub candidate_count: Option<i32>,
        /// The maximum number of tokens to include in a response candidate. Note: The default value varies by model, see
        /// the Model.output_token_limit attribute of the Model returned from the getModel function.
        #[serde(skip_serializing_if = "Option::is_none")]
        pub max_output_tokens: Option<u64>,
        /// Controls the randomness of the output. Note: The default value varies by model, see the Model.temperature
        /// attribute of the Model returned from the getModel function. Values can range from [0.0, 2.0].
        #[serde(skip_serializing_if = "Option::is_none")]
        pub temperature: Option<f64>,
        /// The maximum cumulative probability of tokens to consider when sampling. The model uses combined Top-k and
        /// Top-p (nucleus) sampling. Tokens are sorted based on their assigned probabilities so that only the most
        /// likely tokens are considered. Top-k sampling directly limits the maximum number of tokens to consider, while
        /// Nucleus sampling limits the number of tokens based on the cumulative probability. Note: The default value
        /// varies by Model and is specified by theModel.top_p attribute returned from the getModel function. An empty
        /// topK attribute indicates that the model doesn't apply top-k sampling and doesn't allow setting topK on requests.
        #[serde(skip_serializing_if = "Option::is_none")]
        pub top_p: Option<f64>,
        /// The maximum number of tokens to consider when sampling. Gemini models use Top-p (nucleus) sampling or a
        /// combination of Top-k and nucleus sampling. Top-k sampling considers the set of topK most probable tokens.
        /// Models running with nucleus sampling don't allow topK setting. Note: The default value varies by Model and is
        /// specified by theModel.top_p attribute returned from the getModel function. An empty topK attribute indicates
        /// that the model doesn't apply top-k sampling and doesn't allow setting topK on requests.
        #[serde(skip_serializing_if = "Option::is_none")]
        pub top_k: Option<i32>,
        /// Presence penalty applied to the next token's logprobs if the token has already been seen in the response.
        /// This penalty is binary on/off and not dependent on the number of times the token is used (after the first).
        /// Use frequencyPenalty for a penalty that increases with each use. A positive penalty will discourage the use
        /// of tokens that have already been used in the response, increasing the vocabulary. A negative penalty will
        /// encourage the use of tokens that have already been used in the response, decreasing the vocabulary.
        #[serde(skip_serializing_if = "Option::is_none")]
        pub presence_penalty: Option<f64>,
        /// Frequency penalty applied to the next token's logprobs, multiplied by the number of times each token has been
        /// seen in the response so far. A positive penalty will discourage the use of tokens that have already been
        /// used, proportional to the number of times the token has been used: The more a token is used, the more
        /// difficult it is for the  model to use that token again increasing the vocabulary of responses. Caution: A
        /// negative penalty will encourage the model to reuse tokens proportional to the number of times the token has
        /// been used. Small negative values will reduce the vocabulary of a response. Larger negative values will cause
        /// the model to  repeating a common token until it hits the maxOutputTokens limit: "...the the the the the...".
        #[serde(skip_serializing_if = "Option::is_none")]
        pub frequency_penalty: Option<f64>,
        /// If true, export the logprobs results in response.
        #[serde(skip_serializing_if = "Option::is_none")]
        pub response_logprobs: Option<bool>,
        /// Only valid if responseLogprobs=True. This sets the number of top logprobs to return at each decoding step in
        /// [Candidate.logprobs_result].
        #[serde(skip_serializing_if = "Option::is_none")]
        pub logprobs: Option<i32>,
        /// Configuration for thinking/reasoning.
        #[serde(skip_serializing_if = "Option::is_none")]
        pub thinking_config: Option<ThinkingConfig>,
        #[serde(skip_serializing_if = "Option::is_none")]
        pub image_config: Option<ImageConfig>,
    }

    impl Default for GenerationConfig {
        fn default() -> Self {
            Self {
                temperature: Some(1.0),
                max_output_tokens: Some(4096),
                stop_sequences: None,
                response_mime_type: None,
                response_schema: None,
                _response_json_schema: None,
                response_json_schema: None,
                candidate_count: None,
                top_p: None,
                top_k: None,
                presence_penalty: None,
                frequency_penalty: None,
                response_logprobs: None,
                logprobs: None,
                thinking_config: None,
                image_config: None,
            }
        }
    }

    #[derive(Debug, Deserialize, Serialize)]
    #[serde(rename_all = "camelCase")]
    pub struct ThinkingConfig {
        pub thinking_budget: u32,
        pub include_thoughts: Option<bool>,
    }

    #[derive(Debug, Deserialize, Serialize)]
    #[serde(rename_all = "camelCase")]
    pub struct ImageConfig {
        #[serde(skip_serializing_if = "Option::is_none")]
        pub aspect_ratio: Option<String>,
        #[serde(skip_serializing_if = "Option::is_none")]
        pub image_size: Option<String>,
    }

    /// The Schema object allows the definition of input and output data types. These types can be objects, but also
    /// primitives and arrays. Represents a select subset of an OpenAPI 3.0 schema object.
    /// From [Gemini API Reference](https://ai.google.dev/api/caching#Schema)
    #[derive(Debug, Deserialize, Serialize, Clone)]
    pub struct Schema {
        pub r#type: String,
        #[serde(skip_serializing_if = "Option::is_none")]
        pub format: Option<String>,
        #[serde(skip_serializing_if = "Option::is_none")]
        pub description: Option<String>,
        #[serde(skip_serializing_if = "Option::is_none")]
        pub nullable: Option<bool>,
        #[serde(skip_serializing_if = "Option::is_none")]
        pub r#enum: Option<Vec<String>>,
        #[serde(skip_serializing_if = "Option::is_none")]
        pub max_items: Option<i32>,
        #[serde(skip_serializing_if = "Option::is_none")]
        pub min_items: Option<i32>,
        #[serde(skip_serializing_if = "Option::is_none")]
        pub properties: Option<HashMap<String, Schema>>,
        #[serde(skip_serializing_if = "Option::is_none")]
        pub required: Option<Vec<String>>,
        #[serde(skip_serializing_if = "Option::is_none")]
        pub items: Option<Box<Schema>>,
    }

    /// Flattens a JSON schema by resolving all `$ref` references inline.
    /// It takes a JSON schema that may contain `$ref` references to definitions
    /// in `$defs` or `definitions` sections and returns a new schema with all references
    /// resolved and inlined. This is necessary for APIs like Gemini that don't support
    /// schema references.
    pub fn flatten_schema(mut schema: Value) -> Result<Value, CompletionError> {
        // extracting $defs if they exist
        let defs = if let Some(obj) = schema.as_object() {
            obj.get("$defs").or_else(|| obj.get("definitions")).cloned()
        } else {
            None
        };

        let Some(defs_value) = defs else {
            return Ok(schema);
        };

        let Some(defs_obj) = defs_value.as_object() else {
            return Err(CompletionError::ResponseError(
                "$defs must be an object".into(),
            ));
        };

        resolve_refs(&mut schema, defs_obj)?;

        // removing $defs from the final schema because we have inlined everything
        if let Some(obj) = schema.as_object_mut() {
            obj.remove("$defs");
            obj.remove("definitions");
        }

        Ok(schema)
    }

    /// Recursively resolves all `$ref` references in a JSON value by
    /// replacing them with their definitions.
    fn resolve_refs(
        value: &mut Value,
        defs: &serde_json::Map<String, Value>,
    ) -> Result<(), CompletionError> {
        match value {
            Value::Object(obj) => {
                if let Some(ref_value) = obj.get("$ref")
                    && let Some(ref_str) = ref_value.as_str()
                {
                    // "#/$defs/Person" -> "Person"
                    let def_name = parse_ref_path(ref_str)?;

                    let def = defs.get(&def_name).ok_or_else(|| {
                        CompletionError::ResponseError(format!("Reference not found: {}", ref_str))
                    })?;

                    let mut resolved = def.clone();
                    resolve_refs(&mut resolved, defs)?;
                    *value = resolved;
                    return Ok(());
                }

                for (_, v) in obj.iter_mut() {
                    resolve_refs(v, defs)?;
                }
            }
            Value::Array(arr) => {
                for item in arr.iter_mut() {
                    resolve_refs(item, defs)?;
                }
            }
            _ => {}
        }

        Ok(())
    }

    /// Parses a JSON Schema `$ref` path to extract the definition name.
    ///
    /// JSON Schema references use URI fragment syntax to point to definitions within
    /// the same document. This function extracts the definition name from common
    /// reference patterns used in JSON Schema.
    fn parse_ref_path(ref_str: &str) -> Result<String, CompletionError> {
        if let Some(fragment) = ref_str.strip_prefix('#') {
            if let Some(name) = fragment.strip_prefix("/$defs/") {
                Ok(name.to_string())
            } else if let Some(name) = fragment.strip_prefix("/definitions/") {
                Ok(name.to_string())
            } else {
                Err(CompletionError::ResponseError(format!(
                    "Unsupported reference format: {}",
                    ref_str
                )))
            }
        } else {
            Err(CompletionError::ResponseError(format!(
                "Only fragment references (#/...) are supported: {}",
                ref_str
            )))
        }
    }

    /// Helper function to extract the type string from a JSON value.
    /// Handles both direct string types and array types (returns the first element).
    fn extract_type(type_value: &Value) -> Option<String> {
        if type_value.is_string() {
            type_value.as_str().map(String::from)
        } else if type_value.is_array() {
            type_value
                .as_array()
                .and_then(|arr| arr.first())
                .and_then(|v| v.as_str().map(String::from))
        } else {
            None
        }
    }

    /// Helper function to extract type from anyOf, oneOf, or allOf schemas.
    /// Returns the type of the first non-null schema found.
    fn extract_type_from_composition(composition: &Value) -> Option<String> {
        composition.as_array().and_then(|arr| {
            arr.iter().find_map(|schema| {
                if let Some(obj) = schema.as_object() {
                    // Skip null types
                    if let Some(type_val) = obj.get("type")
                        && let Some(type_str) = type_val.as_str()
                        && type_str == "null"
                    {
                        return None;
                    }
                    // Extract type from this schema
                    obj.get("type").and_then(extract_type).or_else(|| {
                        if obj.contains_key("properties") {
                            Some("object".to_string())
                        } else {
                            None
                        }
                    })
                } else {
                    None
                }
            })
        })
    }

    /// Helper function to extract the first non-null schema from anyOf, oneOf, or allOf.
    /// Returns the schema object that should be used for properties, required, etc.
    fn extract_schema_from_composition(
        composition: &Value,
    ) -> Option<serde_json::Map<String, Value>> {
        composition.as_array().and_then(|arr| {
            arr.iter().find_map(|schema| {
                if let Some(obj) = schema.as_object()
                    && let Some(type_val) = obj.get("type")
                    && let Some(type_str) = type_val.as_str()
                {
                    if type_str == "null" {
                        return None;
                    }
                    Some(obj.clone())
                } else {
                    None
                }
            })
        })
    }

    /// Helper function to infer the type of a schema object.
    /// Checks for explicit type, then anyOf/oneOf/allOf, then infers from properties.
    fn infer_type(obj: &serde_json::Map<String, Value>) -> String {
        // First, try direct type field
        if let Some(type_val) = obj.get("type")
            && let Some(type_str) = extract_type(type_val)
        {
            return type_str;
        }

        // Then try anyOf, oneOf, allOf (in that order)
        if let Some(any_of) = obj.get("anyOf")
            && let Some(type_str) = extract_type_from_composition(any_of)
        {
            return type_str;
        }

        if let Some(one_of) = obj.get("oneOf")
            && let Some(type_str) = extract_type_from_composition(one_of)
        {
            return type_str;
        }

        if let Some(all_of) = obj.get("allOf")
            && let Some(type_str) = extract_type_from_composition(all_of)
        {
            return type_str;
        }

        // Finally, infer object type if properties are present
        if obj.contains_key("properties") {
            "object".to_string()
        } else {
            String::new()
        }
    }

    impl TryFrom<Value> for Schema {
        type Error = CompletionError;

        fn try_from(value: Value) -> Result<Self, Self::Error> {
            let flattened_val = flatten_schema(value)?;
            if let Some(obj) = flattened_val.as_object() {
                // Determine which object to use for extracting properties and required fields.
                // If this object has anyOf/oneOf/allOf, we need to extract properties from the composition.
                let props_source = if obj.get("properties").is_none() {
                    if let Some(any_of) = obj.get("anyOf") {
                        extract_schema_from_composition(any_of)
                    } else if let Some(one_of) = obj.get("oneOf") {
                        extract_schema_from_composition(one_of)
                    } else if let Some(all_of) = obj.get("allOf") {
                        extract_schema_from_composition(all_of)
                    } else {
                        None
                    }
                    .unwrap_or(obj.clone())
                } else {
                    obj.clone()
                };

                Ok(Schema {
                    r#type: infer_type(obj),
                    format: obj.get("format").and_then(|v| v.as_str()).map(String::from),
                    description: obj
                        .get("description")
                        .and_then(|v| v.as_str())
                        .map(String::from),
                    nullable: obj.get("nullable").and_then(|v| v.as_bool()),
                    r#enum: obj.get("enum").and_then(|v| v.as_array()).map(|arr| {
                        arr.iter()
                            .filter_map(|v| v.as_str().map(String::from))
                            .collect()
                    }),
                    max_items: obj
                        .get("maxItems")
                        .and_then(|v| v.as_i64())
                        .map(|v| v as i32),
                    min_items: obj
                        .get("minItems")
                        .and_then(|v| v.as_i64())
                        .map(|v| v as i32),
                    properties: props_source
                        .get("properties")
                        .and_then(|v| v.as_object())
                        .map(|map| {
                            map.iter()
                                .filter_map(|(k, v)| {
                                    v.clone().try_into().ok().map(|schema| (k.clone(), schema))
                                })
                                .collect()
                        }),
                    required: props_source
                        .get("required")
                        .and_then(|v| v.as_array())
                        .map(|arr| {
                            arr.iter()
                                .filter_map(|v| v.as_str().map(String::from))
                                .collect()
                        }),
                    items: obj
                        .get("items")
                        .and_then(|v| v.clone().try_into().ok())
                        .map(Box::new),
                })
            } else {
                Err(CompletionError::ResponseError(
                    "Expected a JSON object for Schema".into(),
                ))
            }
        }
    }

    #[derive(Debug, Serialize)]
    #[serde(rename_all = "camelCase")]
    pub struct GenerateContentRequest {
        pub contents: Vec<Content>,
        #[serde(skip_serializing_if = "Option::is_none")]
        pub tools: Option<Tool>,
        pub tool_config: Option<ToolConfig>,
        /// Optional. Configuration options for model generation and outputs.
        pub generation_config: Option<GenerationConfig>,
        /// Optional. A list of unique SafetySetting instances for blocking unsafe content. This will be enforced on the
        /// [GenerateContentRequest.contents] and [GenerateContentResponse.candidates]. There should not be more than one
        /// setting for each SafetyCategory type. The API will block any contents and responses that fail to meet the
        /// thresholds set by these settings. This list overrides the default settings for each SafetyCategory specified
        /// in the safetySettings. If there is no SafetySetting for a given SafetyCategory provided in the list, the API
        /// will use the default safety setting for that category. Harm categories:
        ///     - HARM_CATEGORY_HATE_SPEECH,
        ///     - HARM_CATEGORY_SEXUALLY_EXPLICIT
        ///     - HARM_CATEGORY_DANGEROUS_CONTENT
        ///     - HARM_CATEGORY_HARASSMENT
        /// are supported.
        /// Refer to the guide for detailed information on available safety settings. Also refer to the Safety guidance
        /// to learn how to incorporate safety considerations in your AI applications.
        pub safety_settings: Option<Vec<SafetySetting>>,
        /// Optional. Developer set system instruction(s). Currently, text only.
        /// From [Gemini API Reference](https://ai.google.dev/gemini-api/docs/system-instructions?lang=rest)
        pub system_instruction: Option<Content>,
        // cachedContent: Optional<String>
        /// Additional parameters.
        #[serde(flatten, skip_serializing_if = "Option::is_none")]
        pub additional_params: Option<serde_json::Value>,
    }

    #[derive(Debug, Serialize)]
    #[serde(rename_all = "camelCase")]
    pub struct Tool {
        pub function_declarations: Vec<FunctionDeclaration>,
        pub code_execution: Option<CodeExecution>,
    }

    #[derive(Debug, Serialize, Clone)]
    #[serde(rename_all = "camelCase")]
    pub struct FunctionDeclaration {
        pub name: String,
        pub description: String,
        #[serde(skip_serializing_if = "Option::is_none")]
        pub parameters: Option<Schema>,
    }

    #[derive(Debug, Serialize, Deserialize)]
    #[serde(rename_all = "camelCase")]
    pub struct ToolConfig {
        pub function_calling_config: Option<FunctionCallingMode>,
    }

    #[derive(Debug, Serialize, Deserialize, Default)]
    #[serde(tag = "mode", rename_all = "UPPERCASE")]
    pub enum FunctionCallingMode {
        #[default]
        Auto,
        None,
        Any {
            #[serde(skip_serializing_if = "Option::is_none")]
            allowed_function_names: Option<Vec<String>>,
        },
    }

    impl TryFrom<message::ToolChoice> for FunctionCallingMode {
        type Error = CompletionError;
        fn try_from(value: message::ToolChoice) -> Result<Self, Self::Error> {
            let res = match value {
                message::ToolChoice::Auto => Self::Auto,
                message::ToolChoice::None => Self::None,
                message::ToolChoice::Required => Self::Any {
                    allowed_function_names: None,
                },
                message::ToolChoice::Specific { function_names } => Self::Any {
                    allowed_function_names: Some(function_names),
                },
            };

            Ok(res)
        }
    }

    #[derive(Debug, Serialize)]
    pub struct CodeExecution {}

    #[derive(Debug, Serialize)]
    #[serde(rename_all = "camelCase")]
    pub struct SafetySetting {
        pub category: HarmCategory,
        pub threshold: HarmBlockThreshold,
    }

    #[derive(Debug, Serialize)]
    #[serde(rename_all = "SCREAMING_SNAKE_CASE")]
    pub enum HarmBlockThreshold {
        HarmBlockThresholdUnspecified,
        BlockLowAndAbove,
        BlockMediumAndAbove,
        BlockOnlyHigh,
        BlockNone,
        Off,
    }
}

#[cfg(test)]
mod tests {
    use crate::{message, providers::gemini::completion::gemini_api_types::flatten_schema};

    use super::*;
    use serde_json::json;

    #[test]
    fn test_deserialize_message_user() {
        let raw_message = r#"{
            "parts": [
                {"text": "Hello, world!"},
                {"inlineData": {"mimeType": "image/png", "data": "base64encodeddata"}},
                {"functionCall": {"name": "test_function", "args": {"arg1": "value1"}}},
                {"functionResponse": {"name": "test_function", "response": {"result": "success"}}},
                {"fileData": {"mimeType": "application/pdf", "fileUri": "http://example.com/file.pdf"}},
                {"executableCode": {"code": "print('Hello, world!')", "language": "PYTHON"}},
                {"codeExecutionResult": {"output": "Hello, world!", "outcome": "OUTCOME_OK"}}
            ],
            "role": "user"
        }"#;

        let content: Content = {
            let jd = &mut serde_json::Deserializer::from_str(raw_message);
            serde_path_to_error::deserialize(jd).unwrap_or_else(|err| {
                panic!("Deserialization error at {}: {}", err.path(), err);
            })
        };
        assert_eq!(content.role, Some(Role::User));
        assert_eq!(content.parts.len(), 7);

        let parts: Vec<Part> = content.parts.into_iter().collect();

        if let Part {
            part: PartKind::Text(text),
            ..
        } = &parts[0]
        {
            assert_eq!(text, "Hello, world!");
        } else {
            panic!("Expected text part");
        }

        if let Part {
            part: PartKind::InlineData(inline_data),
            ..
        } = &parts[1]
        {
            assert_eq!(inline_data.mime_type, "image/png");
            assert_eq!(inline_data.data, "base64encodeddata");
        } else {
            panic!("Expected inline data part");
        }

        if let Part {
            part: PartKind::FunctionCall(function_call),
            ..
        } = &parts[2]
        {
            assert_eq!(function_call.name, "test_function");
            assert_eq!(
                function_call.args.as_object().unwrap().get("arg1").unwrap(),
                "value1"
            );
        } else {
            panic!("Expected function call part");
        }

        if let Part {
            part: PartKind::FunctionResponse(function_response),
            ..
        } = &parts[3]
        {
            assert_eq!(function_response.name, "test_function");
            assert_eq!(
                function_response
                    .response
                    .as_ref()
                    .unwrap()
                    .get("result")
                    .unwrap(),
                "success"
            );
        } else {
            panic!("Expected function response part");
        }

        if let Part {
            part: PartKind::FileData(file_data),
            ..
        } = &parts[4]
        {
            assert_eq!(file_data.mime_type.as_ref().unwrap(), "application/pdf");
            assert_eq!(file_data.file_uri, "http://example.com/file.pdf");
        } else {
            panic!("Expected file data part");
        }

        if let Part {
            part: PartKind::ExecutableCode(executable_code),
            ..
        } = &parts[5]
        {
            assert_eq!(executable_code.code, "print('Hello, world!')");
        } else {
            panic!("Expected executable code part");
        }

        if let Part {
            part: PartKind::CodeExecutionResult(code_execution_result),
            ..
        } = &parts[6]
        {
            assert_eq!(
                code_execution_result.clone().output.unwrap(),
                "Hello, world!"
            );
        } else {
            panic!("Expected code execution result part");
        }
    }

    #[test]
    fn test_deserialize_message_model() {
        let json_data = json!({
            "parts": [{"text": "Hello, user!"}],
            "role": "model"
        });

        let content: Content = serde_json::from_value(json_data).unwrap();
        assert_eq!(content.role, Some(Role::Model));
        assert_eq!(content.parts.len(), 1);
        if let Some(Part {
            part: PartKind::Text(text),
            ..
        }) = content.parts.first()
        {
            assert_eq!(text, "Hello, user!");
        } else {
            panic!("Expected text part");
        }
    }

    #[test]
    fn test_message_conversion_user() {
        let msg = message::Message::user("Hello, world!");
        let content: Content = msg.try_into().unwrap();
        assert_eq!(content.role, Some(Role::User));
        assert_eq!(content.parts.len(), 1);
        if let Some(Part {
            part: PartKind::Text(text),
            ..
        }) = &content.parts.first()
        {
            assert_eq!(text, "Hello, world!");
        } else {
            panic!("Expected text part");
        }
    }

    #[test]
    fn test_message_conversion_model() {
        let msg = message::Message::assistant("Hello, user!");

        let content: Content = msg.try_into().unwrap();
        assert_eq!(content.role, Some(Role::Model));
        assert_eq!(content.parts.len(), 1);
        if let Some(Part {
            part: PartKind::Text(text),
            ..
        }) = &content.parts.first()
        {
            assert_eq!(text, "Hello, user!");
        } else {
            panic!("Expected text part");
        }
    }

    #[test]
    fn test_message_conversion_tool_call() {
        let tool_call = message::ToolCall {
            id: "test_tool".to_string(),
            call_id: None,
            function: message::ToolFunction {
                name: "test_function".to_string(),
                arguments: json!({"arg1": "value1"}),
            },
        };

        let msg = message::Message::Assistant {
            id: None,
            content: OneOrMany::one(message::AssistantContent::ToolCall(tool_call)),
        };

        let content: Content = msg.try_into().unwrap();
        assert_eq!(content.role, Some(Role::Model));
        assert_eq!(content.parts.len(), 1);
        if let Some(Part {
            part: PartKind::FunctionCall(function_call),
            ..
        }) = content.parts.first()
        {
            assert_eq!(function_call.name, "test_function");
            assert_eq!(
                function_call.args.as_object().unwrap().get("arg1").unwrap(),
                "value1"
            );
        } else {
            panic!("Expected function call part");
        }
    }

    #[test]
    fn test_vec_schema_conversion() {
        let schema_with_ref = json!({
            "type": "array",
            "items": {
                "$ref": "#/$defs/Person"
            },
            "$defs": {
                "Person": {
                    "type": "object",
                    "properties": {
                        "first_name": {
                            "type": ["string", "null"],
                            "description": "The person's first name, if provided (null otherwise)"
                        },
                        "last_name": {
                            "type": ["string", "null"],
                            "description": "The person's last name, if provided (null otherwise)"
                        },
                        "job": {
                            "type": ["string", "null"],
                            "description": "The person's job, if provided (null otherwise)"
                        }
                    },
                    "required": []
                }
            }
        });

        let result: Result<Schema, _> = schema_with_ref.try_into();

        match result {
            Ok(schema) => {
                assert_eq!(schema.r#type, "array");

                if let Some(items) = schema.items {
                    println!("item types: {}", items.r#type);

                    assert_ne!(items.r#type, "", "Items type should not be empty string!");
                    assert_eq!(items.r#type, "object", "Items should be object type");
                } else {
                    panic!("Schema should have items field for array type");
                }
            }
            Err(e) => println!("Schema conversion failed: {:?}", e),
        }
    }

    #[test]
    fn test_object_schema() {
        let simple_schema = json!({
            "type": "object",
            "properties": {
                "name": {
                    "type": "string"
                }
            }
        });

        let schema: Schema = simple_schema.try_into().unwrap();
        assert_eq!(schema.r#type, "object");
        assert!(schema.properties.is_some());
    }

    #[test]
    fn test_array_with_inline_items() {
        let inline_schema = json!({
            "type": "array",
            "items": {
                "type": "object",
                "properties": {
                    "name": {
                        "type": "string"
                    }
                }
            }
        });

        let schema: Schema = inline_schema.try_into().unwrap();
        assert_eq!(schema.r#type, "array");

        if let Some(items) = schema.items {
            assert_eq!(items.r#type, "object");
            assert!(items.properties.is_some());
        } else {
            panic!("Schema should have items field");
        }
    }
    #[test]
    fn test_flattened_schema() {
        let ref_schema = json!({
            "type": "array",
            "items": {
                "$ref": "#/$defs/Person"
            },
            "$defs": {
                "Person": {
                    "type": "object",
                    "properties": {
                        "name": { "type": "string" }
                    }
                }
            }
        });

        let flattened = flatten_schema(ref_schema).unwrap();
        let schema: Schema = flattened.try_into().unwrap();

        assert_eq!(schema.r#type, "array");

        if let Some(items) = schema.items {
            println!("Flattened items type: '{}'", items.r#type);

            assert_eq!(items.r#type, "object");
            assert!(items.properties.is_some());
        }
    }
}<|MERGE_RESOLUTION|>--- conflicted
+++ resolved
@@ -38,11 +38,7 @@
 };
 use serde_json::{Map, Value};
 use std::convert::TryFrom;
-<<<<<<< HEAD
 use tracing::{Level, enabled, info_span};
-=======
-use tracing::info_span;
->>>>>>> 85f7674c
 use tracing_futures::Instrument;
 
 use super::Client;
@@ -109,7 +105,6 @@
 
         let request = create_request_body(completion_request)?;
 
-<<<<<<< HEAD
         if enabled!(Level::TRACE) {
             tracing::trace!(
                 target: "rig::completions",
@@ -117,13 +112,6 @@
                 serde_json::to_string_pretty(&request)?
             );
         }
-=======
-        tracing::trace!(
-            target: "rig::completions",
-            "Gemini completion request: {}",
-            serde_json::to_string_pretty(&request)?
-        );
->>>>>>> 85f7674c
 
         let body = serde_json::to_vec(&request)?;
 
@@ -135,11 +123,7 @@
             .body(body)
             .map_err(|e| CompletionError::HttpError(e.into()))?;
 
-<<<<<<< HEAD
         async move {
-=======
-        let api_call = async move {
->>>>>>> 85f7674c
             let response = self.client.send::<_, Vec<u8>>(request).await?;
 
             if response.status().is_success() {
@@ -149,10 +133,6 @@
                     .map_err(CompletionError::HttpError)?;
 
                 let response_text = String::from_utf8_lossy(&response_body).to_string();
-<<<<<<< HEAD
-=======
-                tracing::debug!("Received raw response from Gemini API: {}", response_text);
->>>>>>> 85f7674c
 
                 let response: GenerateContentResponse = serde_json::from_slice(&response_body)
                     .map_err(|err| {
@@ -163,7 +143,6 @@
                         );
                         CompletionError::JsonError(err)
                     })?;
-<<<<<<< HEAD
 
                 let span = tracing::Span::current();
                 span.record_response_metadata(&response);
@@ -177,28 +156,6 @@
                     );
                 }
 
-=======
-
-                match response.usage_metadata {
-                    Some(ref usage) => tracing::info!(target: "rig",
-                    "Gemini completion token usage: {}",
-                    usage
-                    ),
-                    None => tracing::info!(target: "rig",
-                        "Gemini completion token usage: n/a",
-                    ),
-                }
-
-                let span = tracing::Span::current();
-                span.record_response_metadata(&response);
-                span.record_token_usage(&response.usage_metadata);
-
-                tracing::trace!(
-                    "Received response from Gemini API: {}",
-                    serde_json::to_string_pretty(&response)?
-                );
-
->>>>>>> 85f7674c
                 response.try_into()
             } else {
                 let text = String::from_utf8_lossy(
@@ -211,15 +168,9 @@
 
                 Err(CompletionError::ProviderError(text))
             }
-<<<<<<< HEAD
         }
         .instrument(span)
         .await
-=======
-        };
-
-        api_call.instrument(span).await
->>>>>>> 85f7674c
     }
 
     #[cfg_attr(feature = "worker", worker::send)]
