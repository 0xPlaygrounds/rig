//! Google Gemini API client and Rig integration
//!
//! # Example
//! ```
//! use rig::providers::google;
//!
//! let client = google::Client::new("YOUR_API_KEY");
//!
//! let gemini_embedding_model = client.embedding_model(google::EMBEDDING_001);
//! ```

pub mod client;
pub mod completion;
pub mod embedding;
<<<<<<< HEAD
pub mod streaming;
#[cfg(feature = "blob_data")]
=======
#[cfg(feature = "blob")]
>>>>>>> 06e45561
pub mod transcription;
pub use client::Client;

pub mod gemini_api_types {
    use serde::{Deserialize, Serialize};

    #[derive(Serialize, Deserialize, Debug, Clone, PartialEq)]
    #[serde(rename_all = "SCREAMING_SNAKE_CASE")]
    pub enum ExecutionLanguage {
        /// Unspecified language. This value should not be used.
        LanguageUnspecified,
        /// Python >= 3.10, with numpy and simpy available.
        Python,
    }

    /// Code generated by the model that is meant to be executed, and the result returned to the model.
    /// Only generated when using the CodeExecution tool, in which the code will be automatically executed,
    /// and a corresponding CodeExecutionResult will also be generated.
    #[derive(Debug, Deserialize, Serialize, Clone, PartialEq)]
    pub struct ExecutableCode {
        /// Programming language of the code.
        pub language: ExecutionLanguage,
        /// The code to be executed.
        pub code: String,
    }
    #[derive(Serialize, Deserialize, Debug, Clone, PartialEq)]
    pub struct CodeExecutionResult {
        /// Outcome of the code execution.
        pub outcome: CodeExecutionOutcome,
        /// Contains stdout when code execution is successful, stderr or other description otherwise.
        #[serde(skip_serializing_if = "Option::is_none")]
        pub output: Option<String>,
    }

    #[derive(Serialize, Deserialize, Debug, Clone, PartialEq)]
    pub enum CodeExecutionOutcome {
        /// Unspecified status. This value should not be used.
        #[serde(rename = "OUTCOME_UNSPECIFIED")]
        Unspecified,
        /// Code execution completed successfully.
        #[serde(rename = "OUTCOME_OK")]
        Ok,
        /// Code execution finished but with a failure. stderr should contain the reason.
        #[serde(rename = "OUTCOME_FAILED")]
        Failed,
        /// Code execution ran for too long, and was cancelled. There may or may not be a partial output present.
        #[serde(rename = "OUTCOME_DEADLINE_EXCEEDED")]
        DeadlineExceeded,
    }
}<|MERGE_RESOLUTION|>--- conflicted
+++ resolved
@@ -12,12 +12,7 @@
 pub mod client;
 pub mod completion;
 pub mod embedding;
-<<<<<<< HEAD
-pub mod streaming;
-#[cfg(feature = "blob_data")]
-=======
 #[cfg(feature = "blob")]
->>>>>>> 06e45561
 pub mod transcription;
 pub use client::Client;
 
