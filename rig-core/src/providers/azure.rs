//! Azure OpenAI API client and Rig integration
//!
//! # Example
//! ```
//! use rig::providers::azure;
//!
//! let client = azure::Client::new("YOUR_API_KEY", "YOUR_API_VERSION", "YOUR_ENDPOINT");
//!
//! let gpt4o = client.completion_model(azure::GPT_4O);
//! ```

use std::fmt::Debug;

use super::openai::{TranscriptionResponse, send_compatible_streaming_request};
#[cfg(feature = "image")]
use crate::client::Nothing;
use crate::client::{
    self, ApiKey, Capabilities, Capable, DebugExt, Provider, ProviderBuilder, ProviderClient,
};
use crate::completion::GetTokenUsage;
use crate::http_client::{self, HttpClientExt, bearer_auth_header};
use crate::streaming::StreamingCompletionResponse;
use crate::transcription::TranscriptionError;
use crate::{
    completion::{self, CompletionError, CompletionRequest},
    embeddings::{self, EmbeddingError},
    json_utils,
    providers::openai,
    telemetry::SpanCombinator,
    transcription::{self},
};
use bytes::Bytes;
use reqwest::multipart::Part;
use serde::{Deserialize, Serialize};
use serde_json::json;
// ================================================================
// Main Azure OpenAI Client
// ================================================================

const DEFAULT_API_VERSION: &str = "2024-10-21";

#[derive(Debug, Clone)]
pub struct AzureExt {
    endpoint: String,
    api_version: String,
}

impl DebugExt for AzureExt {
    fn fields(&self) -> impl Iterator<Item = (&'static str, &dyn std::fmt::Debug)> {
        [
            ("endpoint", (&self.endpoint as &dyn Debug)),
            ("api_version", (&self.api_version as &dyn Debug)),
        ]
        .into_iter()
    }
}

// TODO: @FayCarsons - this should be a type-safe builder,
// but that would require extending the `ProviderBuilder`
// to have some notion of complete vs incomplete states in a
// given extension builder
#[derive(Debug, Clone)]
pub struct AzureExtBuilder {
    endpoint: Option<String>,
    api_version: String,
}

impl Default for AzureExtBuilder {
    fn default() -> Self {
        Self {
            endpoint: None,
            api_version: DEFAULT_API_VERSION.into(),
        }
    }
}

pub type Client<H = reqwest::Client> = client::Client<AzureExt, H>;
pub type ClientBuilder<H = reqwest::Client> =
    client::ClientBuilder<AzureExtBuilder, AzureOpenAIAuth, H>;

impl Provider for AzureExt {
    type Builder = AzureExtBuilder;

    /// Verifying Azure auth without consuming tokens is not supported
    const VERIFY_PATH: &'static str = "";

    fn build<H>(
        builder: &client::ClientBuilder<
            Self::Builder,
            <Self::Builder as ProviderBuilder>::ApiKey,
            H,
        >,
    ) -> http_client::Result<Self> {
        let AzureExtBuilder {
            endpoint,
            api_version,
            ..
        } = builder.ext().clone();

        match endpoint {
            Some(endpoint) => Ok(Self {
                endpoint,
                api_version,
            }),
            None => Err(http_client::Error::Instance(
                "Azure client must be provided an endpoint prior to building".into(),
            )),
        }
    }
}

impl<H> Capabilities<H> for AzureExt {
    type Completion = Capable<CompletionModel<H>>;
    type Embeddings = Capable<EmbeddingModel<H>>;
    type Transcription = Capable<TranscriptionModel<H>>;
    #[cfg(feature = "image")]
    type ImageGeneration = Nothing;
    #[cfg(feature = "audio")]
    type AudioGeneration = Capable<AudioGenerationModel<H>>;
}

impl ProviderBuilder for AzureExtBuilder {
    type Output = AzureExt;
    type ApiKey = AzureOpenAIAuth;

    const BASE_URL: &'static str = "";

    fn finish<H>(
        &self,
        mut builder: client::ClientBuilder<Self, Self::ApiKey, H>,
    ) -> http_client::Result<client::ClientBuilder<Self, Self::ApiKey, H>> {
        use AzureOpenAIAuth::*;

        let auth = builder.get_api_key().clone();

        match auth {
            Token(token) => bearer_auth_header(builder.headers_mut(), token.as_str())?,
            ApiKey(key) => {
                let k = http::HeaderName::from_static("api-key");
                let v = http::HeaderValue::from_str(key.as_str())?;

                builder.headers_mut().insert(k, v);
            }
        }

        Ok(builder)
    }
}

impl<H> ClientBuilder<H> {
    /// API version to use (e.g., "2024-10-21" for GA, "2024-10-01-preview" for preview)
    pub fn api_version(mut self, api_version: &str) -> Self {
        self.ext_mut().api_version = api_version.into();

        self
    }
}

impl<H> client::ClientBuilder<AzureExtBuilder, AzureOpenAIAuth, H> {
    /// Azure OpenAI endpoint URL, for example: https://{your-resource-name}.openai.azure.com
    pub fn azure_endpoint(self, endpoint: String) -> ClientBuilder<H> {
        self.over_ext(|AzureExtBuilder { api_version, .. }| AzureExtBuilder {
            endpoint: Some(endpoint),
            api_version,
        })
    }
}

#[derive(Clone)]
pub enum AzureOpenAIAuth {
    ApiKey(String),
    Token(String),
}

impl ApiKey for AzureOpenAIAuth {}

impl std::fmt::Debug for AzureOpenAIAuth {
    fn fmt(&self, f: &mut std::fmt::Formatter<'_>) -> std::fmt::Result {
        match self {
            Self::ApiKey(_) => write!(f, "API key <REDACTED>"),
            Self::Token(_) => write!(f, "Token <REDACTED>"),
        }
    }
}

impl<S> From<S> for AzureOpenAIAuth
where
    S: Into<String>,
{
    fn from(token: S) -> Self {
        AzureOpenAIAuth::Token(token.into())
    }
}

impl<T> Client<T>
where
    T: HttpClientExt,
{
    fn endpoint(&self) -> &str {
        &self.ext().endpoint
    }

    fn api_version(&self) -> &str {
        &self.ext().api_version
    }

    fn post_embedding(&self, deployment_id: &str) -> http_client::Result<http_client::Builder> {
        let url = format!(
            "{}/openai/deployments/{}/embeddings?api-version={}",
            self.endpoint(),
            deployment_id.trim_start_matches('/'),
            self.api_version()
        );

        self.post(&url)
    }

    #[cfg(feature = "audio")]
    fn post_audio_generation(
        &self,
        deployment_id: &str,
    ) -> http_client::Result<http_client::Builder> {
        let url = format!(
            "{}/openai/deployments/{}/audio/speech?api-version={}",
            self.endpoint(),
            deployment_id.trim_start_matches('/'),
            self.api_version()
        );

        self.post(url)
    }

    fn post_chat_completion(
        &self,
        deployment_id: &str,
    ) -> http_client::Result<http_client::Builder> {
        let url = format!(
            "{}/openai/deployments/{}/chat/completions?api-version={}",
            self.endpoint(),
            deployment_id.trim_start_matches('/'),
            self.api_version()
        );

        self.post(&url)
    }

    fn post_transcription(&self, deployment_id: &str) -> http_client::Result<http_client::Builder> {
        let url = format!(
            "{}/openai/deployments/{}/audio/translations?api-version={}",
            self.endpoint(),
            deployment_id.trim_start_matches('/'),
            self.api_version()
        );

        self.post(&url)
    }

    #[cfg(feature = "image")]
    fn post_image_generation(
        &self,
        deployment_id: &str,
    ) -> http_client::Result<http_client::Builder> {
        let url = format!(
            "{}/openai/deployments/{}/images/generations?api-version={}",
            self.endpoint(),
            deployment_id.trim_start_matches('/'),
            self.api_version()
        );

        self.post(&url)
    }
}

pub struct AzureOpenAIClientParams {
    api_key: String,
    version: String,
    header: String,
}

impl ProviderClient for Client {
    type Input = AzureOpenAIClientParams;

    /// Create a new Azure OpenAI client from the `AZURE_API_KEY` or `AZURE_TOKEN`, `AZURE_API_VERSION`, and `AZURE_ENDPOINT` environment variables.
    fn from_env() -> Self {
        let auth = if let Ok(api_key) = std::env::var("AZURE_API_KEY") {
            AzureOpenAIAuth::ApiKey(api_key)
        } else if let Ok(token) = std::env::var("AZURE_TOKEN") {
            AzureOpenAIAuth::Token(token)
        } else {
            panic!("Neither AZURE_API_KEY nor AZURE_TOKEN is set");
        };

        let api_version = std::env::var("AZURE_API_VERSION").expect("AZURE_API_VERSION not set");
        let azure_endpoint = std::env::var("AZURE_ENDPOINT").expect("AZURE_ENDPOINT not set");

        Self::builder()
            .api_key(auth)
            .azure_endpoint(azure_endpoint)
            .api_version(&api_version)
            .build()
            .unwrap()
    }

    fn from_val(
        AzureOpenAIClientParams {
            api_key,
            version,
            header,
        }: Self::Input,
    ) -> Self {
        let auth = AzureOpenAIAuth::ApiKey(api_key.to_string());

        Self::builder()
            .api_key(auth)
            .azure_endpoint(header)
            .api_version(&version)
            .build()
            .unwrap()
    }
}

#[derive(Debug, Deserialize)]
struct ApiErrorResponse {
    message: String,
}

#[derive(Debug, Deserialize)]
#[serde(untagged)]
enum ApiResponse<T> {
    Ok(T),
    Err(ApiErrorResponse),
}

// ================================================================
// Azure OpenAI Embedding API
// ================================================================

/// `text-embedding-3-large` embedding model
pub const TEXT_EMBEDDING_3_LARGE: &str = "text-embedding-3-large";
/// `text-embedding-3-small` embedding model
pub const TEXT_EMBEDDING_3_SMALL: &str = "text-embedding-3-small";
/// `text-embedding-ada-002` embedding model
pub const TEXT_EMBEDDING_ADA_002: &str = "text-embedding-ada-002";

fn model_dimensions_from_identifier(identifier: &str) -> Option<usize> {
    match identifier {
        TEXT_EMBEDDING_3_LARGE => Some(3_072),
        TEXT_EMBEDDING_3_SMALL | TEXT_EMBEDDING_ADA_002 => Some(1_536),
        _ => None,
    }
}

#[derive(Debug, Deserialize)]
pub struct EmbeddingResponse {
    pub object: String,
    pub data: Vec<EmbeddingData>,
    pub model: String,
    pub usage: Usage,
}

impl From<ApiErrorResponse> for EmbeddingError {
    fn from(err: ApiErrorResponse) -> Self {
        EmbeddingError::ProviderError(err.message)
    }
}

impl From<ApiResponse<EmbeddingResponse>> for Result<EmbeddingResponse, EmbeddingError> {
    fn from(value: ApiResponse<EmbeddingResponse>) -> Self {
        match value {
            ApiResponse::Ok(response) => Ok(response),
            ApiResponse::Err(err) => Err(EmbeddingError::ProviderError(err.message)),
        }
    }
}

#[derive(Debug, Deserialize)]
pub struct EmbeddingData {
    pub object: String,
    pub embedding: Vec<f64>,
    pub index: usize,
}

#[derive(Clone, Debug, Deserialize)]
pub struct Usage {
    pub prompt_tokens: usize,
    pub total_tokens: usize,
}

impl GetTokenUsage for Usage {
    fn token_usage(&self) -> Option<crate::completion::Usage> {
        let mut usage = crate::completion::Usage::new();

        usage.input_tokens = self.prompt_tokens as u64;
        usage.total_tokens = self.total_tokens as u64;
        usage.output_tokens = usage.total_tokens - usage.input_tokens;

        Some(usage)
    }
}

impl std::fmt::Display for Usage {
    fn fmt(&self, f: &mut std::fmt::Formatter<'_>) -> std::fmt::Result {
        write!(
            f,
            "Prompt tokens: {} Total tokens: {}",
            self.prompt_tokens, self.total_tokens
        )
    }
}

#[derive(Clone)]
pub struct EmbeddingModel<T = reqwest::Client> {
    client: Client<T>,
    pub model: String,
    ndims: usize,
}

impl<T> embeddings::EmbeddingModel for EmbeddingModel<T>
where
    T: HttpClientExt + Default + Clone + 'static,
{
    const MAX_DOCUMENTS: usize = 1024;

    type Client = Client<T>;

    fn make(client: &Self::Client, model: impl Into<String>, dims: Option<usize>) -> Self {
        Self::new(client.clone(), model, dims)
    }

    fn ndims(&self) -> usize {
        self.ndims
    }

    #[cfg_attr(feature = "worker", worker::send)]
    async fn embed_texts(
        &self,
        documents: impl IntoIterator<Item = String>,
    ) -> Result<Vec<embeddings::Embedding>, EmbeddingError> {
        let documents = documents.into_iter().collect::<Vec<_>>();

        let body = serde_json::to_vec(&json!({
            "input": documents,
        }))?;

        let req = self
            .client
            .post_embedding(self.model.as_str())?
            .body(body)
            .map_err(|e| EmbeddingError::HttpError(e.into()))?;

        let response = self.client.send(req).await?;

        if response.status().is_success() {
            let body: Vec<u8> = response.into_body().await?;
            let body: ApiResponse<EmbeddingResponse> = serde_json::from_slice(&body)?;

            match body {
                ApiResponse::Ok(response) => {
                    tracing::info!(target: "rig",
                        "Azure embedding token usage: {}",
                        response.usage
                    );

                    if response.data.len() != documents.len() {
                        return Err(EmbeddingError::ResponseError(
                            "Response data length does not match input length".into(),
                        ));
                    }

                    Ok(response
                        .data
                        .into_iter()
                        .zip(documents.into_iter())
                        .map(|(embedding, document)| embeddings::Embedding {
                            document,
                            vec: embedding.embedding,
                        })
                        .collect())
                }
                ApiResponse::Err(err) => Err(EmbeddingError::ProviderError(err.message)),
            }
        } else {
            let text = http_client::text(response).await?;
            Err(EmbeddingError::ProviderError(text))
        }
    }
}

impl<T> EmbeddingModel<T> {
    pub fn new(client: Client<T>, model: impl Into<String>, ndims: Option<usize>) -> Self {
        let model = model.into();
        let ndims = ndims
            .or(model_dimensions_from_identifier(&model))
            .unwrap_or_default();

        Self {
            client,
            model,
            ndims,
        }
    }

    pub fn with_model(client: Client<T>, model: &str, ndims: Option<usize>) -> Self {
        let ndims = ndims.unwrap_or_default();

        Self {
            client,
            model: model.into(),
            ndims,
        }
    }
}

<<<<<<< HEAD
=======
// ================================================================
// Azure OpenAI Completion API
// ================================================================

>>>>>>> 3649079f
/// `o1` completion model
pub const O1: &str = "o1";
/// `o1-preview` completion model
pub const O1_PREVIEW: &str = "o1-preview";
/// `o1-mini` completion model
pub const O1_MINI: &str = "o1-mini";
/// `gpt-4o` completion model
pub const GPT_4O: &str = "gpt-4o";
/// `gpt-4o-mini` completion model
pub const GPT_4O_MINI: &str = "gpt-4o-mini";
/// `gpt-4o-realtime-preview` completion model
pub const GPT_4O_REALTIME_PREVIEW: &str = "gpt-4o-realtime-preview";
/// `gpt-4-turbo` completion model
pub const GPT_4_TURBO: &str = "gpt-4";
/// `gpt-4` completion model
pub const GPT_4: &str = "gpt-4";
/// `gpt-4-32k` completion model
pub const GPT_4_32K: &str = "gpt-4-32k";
/// `gpt-4-32k` completion model
pub const GPT_4_32K_0613: &str = "gpt-4-32k";
/// `gpt-3.5-turbo` completion model
pub const GPT_35_TURBO: &str = "gpt-3.5-turbo";
/// `gpt-3.5-turbo-instruct` completion model
pub const GPT_35_TURBO_INSTRUCT: &str = "gpt-3.5-turbo-instruct";
/// `gpt-3.5-turbo-16k` completion model
pub const GPT_35_TURBO_16K: &str = "gpt-3.5-turbo-16k";

#[derive(Debug, Serialize, Deserialize)]
pub(super) struct AzureOpenAICompletionRequest {
    model: String,
    pub messages: Vec<openai::Message>,
    #[serde(skip_serializing_if = "Option::is_none")]
    temperature: Option<f64>,
    #[serde(skip_serializing_if = "Vec::is_empty")]
    tools: Vec<openai::ToolDefinition>,
    #[serde(skip_serializing_if = "Option::is_none")]
    tool_choice: Option<crate::providers::openrouter::ToolChoice>,
    #[serde(flatten, skip_serializing_if = "Option::is_none")]
    pub additional_params: Option<serde_json::Value>,
}

impl TryFrom<(&str, CompletionRequest)> for AzureOpenAICompletionRequest {
    type Error = CompletionError;

    fn try_from((model, req): (&str, CompletionRequest)) -> Result<Self, Self::Error> {
        //FIXME: Must fix!
        if req.tool_choice.is_some() {
            tracing::warn!(
                "Tool choice is currently not supported in Azure OpenAI. This should be fixed by Rig 0.25."
            );
        }

        let mut full_history: Vec<openai::Message> = match &req.preamble {
            Some(preamble) => vec![openai::Message::system(preamble)],
            None => vec![],
        };

        if let Some(docs) = req.normalized_documents() {
            let docs: Vec<openai::Message> = docs.try_into()?;
            full_history.extend(docs);
        }

        let chat_history: Vec<openai::Message> = req
            .chat_history
            .clone()
            .into_iter()
            .map(|message| message.try_into())
            .collect::<Result<Vec<Vec<openai::Message>>, _>>()?
            .into_iter()
            .flatten()
            .collect();

        full_history.extend(chat_history);

        let tool_choice = req
            .tool_choice
            .clone()
            .map(crate::providers::openrouter::ToolChoice::try_from)
            .transpose()?;

        Ok(Self {
            model: model.to_string(),
            messages: full_history,
            temperature: req.temperature,
            tools: req
                .tools
                .clone()
                .into_iter()
                .map(openai::ToolDefinition::from)
                .collect::<Vec<_>>(),
            tool_choice,
            additional_params: req.additional_params,
        })
    }
}

#[derive(Clone)]
pub struct CompletionModel<T = reqwest::Client> {
    client: Client<T>,
    /// Name of the model (e.g.: gpt-4o-mini)
    pub model: String,
}

impl<T> CompletionModel<T> {
    pub fn new(client: Client<T>, model: impl Into<String>) -> Self {
        Self {
            client,
            model: model.into(),
        }
    }
}

impl<T> completion::CompletionModel for CompletionModel<T>
where
    T: HttpClientExt + Clone + Default + std::fmt::Debug + Send + 'static,
{
    type Response = openai::CompletionResponse;
    type StreamingResponse = openai::StreamingCompletionResponse;
    type Client = Client<T>;

    fn make(client: &Self::Client, model: impl Into<String>) -> Self {
        Self::new(client.clone(), model.into())
    }

    #[cfg_attr(feature = "worker", worker::send)]
    async fn completion(
        &self,
        completion_request: CompletionRequest,
    ) -> Result<completion::CompletionResponse<openai::CompletionResponse>, CompletionError> {
        let span = if tracing::Span::current().is_disabled() {
            info_span!(
                target: "rig::completions",
                "chat",
                gen_ai.operation.name = "chat",
                gen_ai.provider.name = "azure.openai",
                gen_ai.request.model = self.model,
                gen_ai.system_instructions = &completion_request.preamble,
                gen_ai.response.id = tracing::field::Empty,
                gen_ai.response.model = tracing::field::Empty,
                gen_ai.usage.output_tokens = tracing::field::Empty,
                gen_ai.usage.input_tokens = tracing::field::Empty,
            )
        } else {
            tracing::Span::current()
        };

        let request =
            AzureOpenAICompletionRequest::try_from((self.model.as_ref(), completion_request))?;

        if enabled!(Level::TRACE) {
            tracing::trace!(target: "rig::completions",
                "Azure OpenAI completion request: {}",
                serde_json::to_string_pretty(&request)?
            );
        }

        let body = serde_json::to_vec(&request)?;

        let req = self
            .client
            .post_chat_completion(&self.model)?
            .body(body)
            .map_err(http_client::Error::from)?;

        async move {
            let response = self.client.send::<_, Bytes>(req).await.unwrap();

            let status = response.status();
            let response_body = response.into_body().into_future().await?.to_vec();

            if status.is_success() {
                match serde_json::from_slice::<ApiResponse<openai::CompletionResponse>>(
                    &response_body,
                )? {
                    ApiResponse::Ok(response) => {
                        let span = tracing::Span::current();
                        span.record_response_metadata(&response);
                        span.record_token_usage(&response.usage);
                        if enabled!(Level::TRACE) {
                            tracing::trace!(target: "rig::completions",
                                "Azure OpenAI completion response: {}",
                                serde_json::to_string_pretty(&response)?
                            );
                        }
                        response.try_into()
                    }
                    ApiResponse::Err(err) => Err(CompletionError::ProviderError(err.message)),
                }
            } else {
                Err(CompletionError::ProviderError(
                    String::from_utf8_lossy(&response_body).to_string(),
                ))
            }
        }
        .instrument(span)
        .await
    }

    #[cfg_attr(feature = "worker", worker::send)]
    async fn stream(
        &self,
        completion_request: CompletionRequest,
    ) -> Result<StreamingCompletionResponse<Self::StreamingResponse>, CompletionError> {
        let preamble = completion_request.preamble.clone();
        let mut request =
            AzureOpenAICompletionRequest::try_from((self.model.as_ref(), completion_request))?;

        let params = json_utils::merge(
            request.additional_params.unwrap_or(serde_json::json!({})),
            serde_json::json!({"stream": true, "stream_options": {"include_usage": true} }),
        );

        request.additional_params = Some(params);

        if enabled!(Level::TRACE) {
            tracing::trace!(target: "rig::completions",
                "Azure OpenAI completion request: {}",
                serde_json::to_string_pretty(&request)?
            );
        }

        let body = serde_json::to_vec(&request)?;

        let req = self
            .client
            .post_chat_completion(&self.model)?
            .body(body)
            .map_err(http_client::Error::from)?;

        let span = if tracing::Span::current().is_disabled() {
            info_span!(
                target: "rig::completions",
                "chat_streaming",
                gen_ai.operation.name = "chat_streaming",
                gen_ai.provider.name = "azure.openai",
                gen_ai.request.model = self.model,
                gen_ai.system_instructions = &preamble,
                gen_ai.response.id = tracing::field::Empty,
                gen_ai.response.model = tracing::field::Empty,
                gen_ai.usage.output_tokens = tracing::field::Empty,
                gen_ai.usage.input_tokens = tracing::field::Empty,
            )
        } else {
            tracing::Span::current()
        };

        tracing_futures::Instrument::instrument(
            send_compatible_streaming_request(self.client.clone(), req),
            span,
        )
        .await
    }
}

// ================================================================
// Azure OpenAI Transcription API
// ================================================================

#[derive(Clone)]
pub struct TranscriptionModel<T = reqwest::Client> {
    client: Client<T>,
    /// Name of the model (e.g.: gpt-3.5-turbo-1106)
    pub model: String,
}

impl<T> TranscriptionModel<T> {
    pub fn new(client: Client<T>, model: impl Into<String>) -> Self {
        Self {
            client,
            model: model.into(),
        }
    }
}

impl<T> transcription::TranscriptionModel for TranscriptionModel<T>
where
    T: HttpClientExt + Clone + 'static,
{
    type Response = TranscriptionResponse;
    type Client = Client<T>;

    fn make(client: &Self::Client, model: impl Into<String>) -> Self {
        Self::new(client.clone(), model)
    }

    #[cfg_attr(feature = "worker", worker::send)]
    async fn transcription(
        &self,
        request: transcription::TranscriptionRequest,
    ) -> Result<
        transcription::TranscriptionResponse<Self::Response>,
        transcription::TranscriptionError,
    > {
        let data = request.data;

        let mut body = reqwest::multipart::Form::new().part(
            "file",
            Part::bytes(data).file_name(request.filename.clone()),
        );

        if let Some(prompt) = request.prompt {
            body = body.text("prompt", prompt.clone());
        }

        if let Some(ref temperature) = request.temperature {
            body = body.text("temperature", temperature.to_string());
        }

        if let Some(ref additional_params) = request.additional_params {
            for (key, value) in additional_params
                .as_object()
                .expect("Additional Parameters to OpenAI Transcription should be a map")
            {
                body = body.text(key.to_owned(), value.to_string());
            }
        }

        let req = self
            .client
            .post_transcription(&self.model)?
            .body(body)
            .map_err(|e| TranscriptionError::HttpError(e.into()))?;

        let response = self.client.send_multipart::<Bytes>(req).await?;
        let status = response.status();
        let response_body = response.into_body().into_future().await?.to_vec();

        if status.is_success() {
            match serde_json::from_slice::<ApiResponse<TranscriptionResponse>>(&response_body)? {
                ApiResponse::Ok(response) => response.try_into(),
                ApiResponse::Err(api_error_response) => Err(TranscriptionError::ProviderError(
                    api_error_response.message,
                )),
            }
        } else {
            Err(TranscriptionError::ProviderError(
                String::from_utf8_lossy(&response_body).to_string(),
            ))
        }
    }
}

// ================================================================
// Azure OpenAI Image Generation API
// ================================================================
#[cfg(feature = "image")]
pub use image_generation::*;
use tracing::{Instrument, Level, enabled, info_span};
#[cfg(feature = "image")]
#[cfg_attr(docsrs, doc(cfg(feature = "image")))]
mod image_generation {
    use crate::http_client::HttpClientExt;
    use crate::image_generation;
    use crate::image_generation::{ImageGenerationError, ImageGenerationRequest};
    use crate::providers::azure::{ApiResponse, Client};
    use crate::providers::openai::ImageGenerationResponse;
    use bytes::Bytes;
    use serde_json::json;

    #[derive(Clone)]
    pub struct ImageGenerationModel<T = reqwest::Client> {
        client: Client<T>,
        pub model: String,
    }

    impl<T> image_generation::ImageGenerationModel for ImageGenerationModel<T>
    where
        T: HttpClientExt + Clone + Default + std::fmt::Debug + Send + 'static,
    {
        type Response = ImageGenerationResponse;

        type Client = Client<T>;

        fn make(client: &Self::Client, model: impl Into<String>) -> Self {
            Self {
                client: client.clone(),
                model: model.into(),
            }
        }

        #[cfg_attr(feature = "worker", worker::send)]
        async fn image_generation(
            &self,
            generation_request: ImageGenerationRequest,
        ) -> Result<image_generation::ImageGenerationResponse<Self::Response>, ImageGenerationError>
        {
            let request = json!({
                "model": self.model,
                "prompt": generation_request.prompt,
                "size": format!("{}x{}", generation_request.width, generation_request.height),
                "response_format": "b64_json"
            });

            let body = serde_json::to_vec(&request)?;

            let req = self
                .client
                .post_image_generation(&self.model)?
                .body(body)
                .map_err(|e| ImageGenerationError::HttpError(e.into()))?;

            let response = self.client.send::<_, Bytes>(req).await?;
            let status = response.status();
            let response_body = response.into_body().into_future().await?.to_vec();

            if !status.is_success() {
                return Err(ImageGenerationError::ProviderError(format!(
                    "{status}: {}",
                    String::from_utf8_lossy(&response_body)
                )));
            }

            match serde_json::from_slice::<ApiResponse<ImageGenerationResponse>>(&response_body)? {
                ApiResponse::Ok(response) => response.try_into(),
                ApiResponse::Err(err) => Err(ImageGenerationError::ProviderError(err.message)),
            }
        }
    }
}
// ================================================================
// Azure OpenAI Audio Generation API
// ================================================================

#[cfg(feature = "audio")]
pub use audio_generation::*;

#[cfg(feature = "audio")]
#[cfg_attr(docsrs, doc(cfg(feature = "audio")))]
mod audio_generation {
    use super::Client;
    use crate::audio_generation::{
        self, AudioGenerationError, AudioGenerationRequest, AudioGenerationResponse,
    };
    use crate::http_client::HttpClientExt;
    use bytes::Bytes;
    use serde_json::json;

    #[derive(Clone)]
    pub struct AudioGenerationModel<T = reqwest::Client> {
        client: Client<T>,
        model: String,
    }

    impl<T> AudioGenerationModel<T> {
        pub fn new(client: Client<T>, deployment_name: impl Into<String>) -> Self {
            Self {
                client,
                model: deployment_name.into(),
            }
        }
    }

    impl<T> audio_generation::AudioGenerationModel for AudioGenerationModel<T>
    where
        T: HttpClientExt + Clone + Default + std::fmt::Debug + Send + 'static,
    {
        type Response = Bytes;
        type Client = Client<T>;

        fn make(client: &Self::Client, model: impl Into<String>) -> Self {
            Self::new(client.clone(), model)
        }

        async fn audio_generation(
            &self,
            request: AudioGenerationRequest,
        ) -> Result<AudioGenerationResponse<Self::Response>, AudioGenerationError> {
            let request = json!({
                "model": self.model,
                "input": request.text,
                "voice": request.voice,
                "speed": request.speed,
            });

            let body = serde_json::to_vec(&request)?;

            let req = self
                .client
                .post_audio_generation("/audio/speech")?
                .header("Content-Type", "application/json")
                .body(body)
                .map_err(|e| AudioGenerationError::HttpError(e.into()))?;

            let response = self.client.send::<_, Bytes>(req).await?;
            let status = response.status();
            let response_body = response.into_body().into_future().await?;

            if !status.is_success() {
                return Err(AudioGenerationError::ProviderError(format!(
                    "{status}: {}",
                    String::from_utf8_lossy(&response_body)
                )));
            }

            Ok(AudioGenerationResponse {
                audio: response_body.to_vec(),
                response: response_body,
            })
        }
    }
}

#[cfg(test)]
mod azure_tests {
    use super::*;

    use crate::OneOrMany;
    use crate::client::{completion::CompletionClient, embeddings::EmbeddingsClient};
    use crate::completion::CompletionModel;
    use crate::embeddings::EmbeddingModel;

    #[tokio::test]
    #[ignore]
    async fn test_azure_embedding() {
        let _ = tracing_subscriber::fmt::try_init();

        let client = Client::<reqwest::Client>::from_env();
        let model = client.embedding_model(TEXT_EMBEDDING_3_SMALL);
        let embeddings = model
            .embed_texts(vec!["Hello, world!".to_string()])
            .await
            .unwrap();

        tracing::info!("Azure embedding: {:?}", embeddings);
    }

    #[tokio::test]
    #[ignore]
    async fn test_azure_completion() {
        let _ = tracing_subscriber::fmt::try_init();

        let client = Client::<reqwest::Client>::from_env();
        let model = client.completion_model(GPT_4O_MINI);
        let completion = model
            .completion(CompletionRequest {
                preamble: Some("You are a helpful assistant.".to_string()),
                chat_history: OneOrMany::one("Hello!".into()),
                documents: vec![],
                max_tokens: Some(100),
                temperature: Some(0.0),
                tools: vec![],
                tool_choice: None,
                additional_params: None,
            })
            .await
            .unwrap();

        tracing::info!("Azure completion: {:?}", completion);
    }
}<|MERGE_RESOLUTION|>--- conflicted
+++ resolved
@@ -511,13 +511,10 @@
     }
 }
 
-<<<<<<< HEAD
-=======
 // ================================================================
 // Azure OpenAI Completion API
 // ================================================================
 
->>>>>>> 3649079f
 /// `o1` completion model
 pub const O1: &str = "o1";
 /// `o1-preview` completion model
