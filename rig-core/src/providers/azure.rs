--- conflicted
+++ resolved
@@ -19,11 +19,7 @@
 };
 use crate::completion::GetTokenUsage;
 use crate::http_client::{self, HttpClientExt, bearer_auth_header};
-<<<<<<< HEAD
-use crate::models;
-=======
 use crate::json_utils::merge;
->>>>>>> e61eb049
 use crate::streaming::StreamingCompletionResponse;
 use crate::transcription::TranscriptionError;
 use crate::{
@@ -562,7 +558,6 @@
     pub additional_params: Option<serde_json::Value>,
 }
 
-<<<<<<< HEAD
 impl TryFrom<(&str, CompletionRequest)> for AzureOpenAICompletionRequest {
     type Error = CompletionError;
 
@@ -572,20 +567,6 @@
             tracing::warn!(
                 "Tool choice is currently not supported in Azure OpenAI. This should be fixed by Rig 0.25."
             );
-=======
-impl<T> CompletionModel<T> {
-    pub fn new(client: Client<T>, model: impl Into<String>) -> Self {
-        Self {
-            client,
-            model: model.into(),
-        }
-    }
-
-    pub fn with_model(client: Client<T>, model: &str) -> Self {
-        Self {
-            client,
-            model: model.into(),
->>>>>>> e61eb049
         }
 
         let mut full_history: Vec<openai::Message> = match &req.preamble {
