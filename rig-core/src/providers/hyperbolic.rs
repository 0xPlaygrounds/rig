//! Hyperbolic Inference API client and Rig integration
//!
//! # Example
//! ```
//! use rig::providers::hyperbolic;
//!
//! let client = hyperbolic::Client::new("YOUR_API_KEY");
//!
//! let llama_3_1_8b = client.completion_model(hyperbolic::LLAMA_3_1_8B);
//! ```

use super::openai::{send_compatible_streaming_request, AssistantContent};
use crate::json_utils::merge_inplace;
use crate::streaming::{StreamingCompletionModel, StreamingResult};
use crate::{
    agent::AgentBuilder,
    completion::{self, CompletionError, CompletionRequest},
    extractor::ExtractorBuilder,
    json_utils,
    providers::openai::Message,
    OneOrMany,
};
use schemars::JsonSchema;
use serde::{Deserialize, Serialize};
use serde_json::{json, Value};

// ================================================================
// Main Hyperbolic Client
// ================================================================
const HYPERBOLIC_API_BASE_URL: &str = "https://api.hyperbolic.xyz/v1";

#[derive(Clone)]
pub struct Client {
    base_url: String,
    http_client: reqwest::Client,
}

impl Client {
    /// Create a new Hyperbolic client with the given API key.
    pub fn new(api_key: &str) -> Self {
        Self::from_url(api_key, HYPERBOLIC_API_BASE_URL)
    }

    /// Create a new OpenAI client with the given API key and base API URL.
    pub fn from_url(api_key: &str, base_url: &str) -> Self {
        Self {
            base_url: base_url.to_string(),
            http_client: reqwest::Client::builder()
                .default_headers({
                    let mut headers = reqwest::header::HeaderMap::new();
                    headers.insert(
                        "Authorization",
                        format!("Bearer {}", api_key)
                            .parse()
                            .expect("Bearer token should parse"),
                    );
                    headers
                })
                .build()
                .expect("OpenAI reqwest client should build"),
        }
    }

    /// Create a new Hyperbolic client from the `HYPERBOLIC_API_KEY` environment variable.
    /// Panics if the environment variable is not set.
    pub fn from_env() -> Self {
        let api_key = std::env::var("HYPERBOLIC_API_KEY").expect("HYPERBOLIC_API_KEY not set");
        Self::new(&api_key)
    }

    fn post(&self, path: &str) -> reqwest::RequestBuilder {
        let url = format!("{}/{}", self.base_url, path).replace("//", "/");
        self.http_client.post(url)
    }

    /// Create a completion model with the given name.
    ///
    /// # Example
    /// ```
    /// use rig::providers::hyperbolic::{Client, self};
    ///
    /// // Initialize the Hyperbolic client
    /// let hyperbolic = Client::new("your-hyperbolic-api-key");
    ///
    /// let llama_3_1_8b = hyperbolic.completion_model(hyperbolic::LLAMA_3_1_8B);
    /// ```
    pub fn completion_model(&self, model: &str) -> CompletionModel {
        CompletionModel::new(self.clone(), model)
    }

    /// Create an agent builder with the given completion model.
    ///
    /// # Example
    /// ```
    /// use rig::providers::hyperbolic::{Client, self};
    ///
    /// // Initialize the Eternal client
    /// let hyperbolic = Client::new("your-hyperbolic-api-key");
    ///
    /// let agent = hyperbolic.agent(hyperbolic::LLAMA_3_1_8B)
    ///    .preamble("You are comedian AI with a mission to make people laugh.")
    ///    .temperature(0.0)
    ///    .build();
    /// ```
    pub fn agent(&self, model: &str) -> AgentBuilder<CompletionModel> {
        AgentBuilder::new(self.completion_model(model))
    }

    /// Create an extractor builder with the given completion model.
    pub fn extractor<T: JsonSchema + for<'a> Deserialize<'a> + Serialize + Send + Sync>(
        &self,
        model: &str,
    ) -> ExtractorBuilder<T, CompletionModel> {
        ExtractorBuilder::new(self.completion_model(model))
    }
}

#[derive(Debug, Deserialize)]
struct ApiErrorResponse {
    message: String,
}

#[derive(Debug, Deserialize)]
#[serde(untagged)]
enum ApiResponse<T> {
    Ok(T),
    Err(ApiErrorResponse),
}

#[derive(Debug, Deserialize)]
pub struct EmbeddingData {
    pub object: String,
    pub embedding: Vec<f64>,
    pub index: usize,
}

#[derive(Clone, Debug, Deserialize)]
pub struct Usage {
    pub prompt_tokens: usize,
    pub total_tokens: usize,
}

impl std::fmt::Display for Usage {
    fn fmt(&self, f: &mut std::fmt::Formatter<'_>) -> std::fmt::Result {
        write!(
            f,
            "Prompt tokens: {} Total tokens: {}",
            self.prompt_tokens, self.total_tokens
        )
    }
}

// ================================================================
// Hyperbolic Completion API
// ================================================================
/// Meta Llama 3.1b Instruct model with 8B parameters.
pub const LLAMA_3_1_8B: &str = "meta-llama/Meta-Llama-3.1-8B-Instruct";
/// Meta Llama 3.3b Instruct model with 70B parameters.
pub const LLAMA_3_3_70B: &str = "meta-llama/Llama-3.3-70B-Instruct";
/// Meta Llama 3.1b Instruct model with 70B parameters.
pub const LLAMA_3_1_70B: &str = "meta-llama/Meta-Llama-3.1-70B-Instruct";
/// Meta Llama 3 Instruct model with 70B parameters.
pub const LLAMA_3_70B: &str = "meta-llama/Meta-Llama-3-70B-Instruct";
/// Hermes 3 Instruct model with 70B parameters.
pub const HERMES_3_70B: &str = "NousResearch/Hermes-3-Llama-3.1-70b";
/// Deepseek v2.5 model.
pub const DEEPSEEK_2_5: &str = "deepseek-ai/DeepSeek-V2.5";
/// Qwen 2.5 model with 72B parameters.
pub const QWEN_2_5_72B: &str = "Qwen/Qwen2.5-72B-Instruct";
/// Meta Llama 3.2b Instruct model with 3B parameters.
pub const LLAMA_3_2_3B: &str = "meta-llama/Llama-3.2-3B-Instruct";
/// Qwen 2.5 Coder Instruct model with 32B parameters.
pub const QWEN_2_5_CODER_32B: &str = "Qwen/Qwen2.5-Coder-32B-Instruct";
/// Preview (latest) version of Qwen model with 32B parameters.
pub const QWEN_QWQ_PREVIEW_32B: &str = "Qwen/QwQ-32B-Preview";
/// Deepseek R1 Zero model.
pub const DEEPSEEK_R1_ZERO: &str = "deepseek-ai/DeepSeek-R1-Zero";
/// Deepseek R1 model.
pub const DEEPSEEK_R1: &str = "deepseek-ai/DeepSeek-R1";

/// A Hyperbolic completion object.
///
/// For more information, see this link: <https://docs.hyperbolic.xyz/reference/create_chat_completion_v1_chat_completions_post>
#[derive(Debug, Deserialize)]
pub struct CompletionResponse {
    pub id: String,
    pub object: String,
    pub created: u64,
    pub model: String,
    pub choices: Vec<Choice>,
    pub usage: Option<Usage>,
}

impl From<ApiErrorResponse> for CompletionError {
    fn from(err: ApiErrorResponse) -> Self {
        CompletionError::ProviderError(err.message)
    }
}

impl TryFrom<CompletionResponse> for completion::CompletionResponse<CompletionResponse> {
    type Error = CompletionError;

    fn try_from(response: CompletionResponse) -> Result<Self, Self::Error> {
        let choice = response.choices.first().ok_or_else(|| {
            CompletionError::ResponseError("Response contained no choices".to_owned())
        })?;

        let content = match &choice.message {
            Message::Assistant {
                content,
                tool_calls,
                ..
            } => {
                let mut content = content
                    .iter()
                    .map(|c| match c {
                        AssistantContent::Text { text } => completion::AssistantContent::text(text),
                        AssistantContent::Refusal { refusal } => {
                            completion::AssistantContent::text(refusal)
                        }
                    })
                    .collect::<Vec<_>>();

                content.extend(
                    tool_calls
                        .iter()
                        .map(|call| {
                            completion::AssistantContent::tool_call(
                                &call.function.name,
                                &call.function.name,
                                call.function.arguments.clone(),
                            )
                        })
                        .collect::<Vec<_>>(),
                );
                Ok(content)
            }
            _ => Err(CompletionError::ResponseError(
                "Response did not contain a valid message or tool call".into(),
            )),
        }?;

        let choice = OneOrMany::many(content).map_err(|_| {
            CompletionError::ResponseError(
                "Response contained no message or tool call (empty)".to_owned(),
            )
        })?;

        Ok(completion::CompletionResponse {
            choice,
            raw_response: response,
        })
    }
}

#[derive(Debug, Deserialize)]
pub struct Choice {
    pub index: usize,
    pub message: Message,
    pub finish_reason: String,
}

#[derive(Clone)]
pub struct CompletionModel {
    client: Client,
    /// Name of the model (e.g.: deepseek-ai/DeepSeek-R1)
    pub model: String,
}

impl CompletionModel {
    pub(crate) fn create_completion_request(
        &self,
        completion_request: CompletionRequest,
<<<<<<< HEAD
    ) -> Result<completion::CompletionResponse<CompletionResponse>, CompletionError> {
        // Build up the order of messages (context, chat_history, prompt)
        let mut partial_history = vec![];
        if let Some(docs) = completion_request.normalized_documents() {
            partial_history.push(docs);
        }
        partial_history.extend(completion_request.chat_history);

        // Initialize full history with preamble (or empty if non-existent)
        let mut full_history: Vec<Message> = completion_request
            .preamble
            .map_or_else(Vec::new, |preamble| vec![Message::system(&preamble)]);

        // Convert and extend the rest of the history
        full_history.extend(
            partial_history
                .into_iter()
                .map(|msg| completion::Message::try_into(msg))
                .collect::<Result<Vec<Vec<Message>>, _>>()?
                .into_iter()
                .flatten()
                .collect::<Vec<_>>(),
        );
=======
    ) -> Result<Value, CompletionError> {
        // Add preamble to chat history (if available)
        let mut full_history: Vec<Message> = match &completion_request.preamble {
            Some(preamble) => vec![Message::system(preamble)],
            None => vec![],
        };

        // Convert prompt to user message
        let prompt: Vec<Message> = completion_request.prompt_with_context().try_into()?;

        // Convert existing chat history
        let chat_history: Vec<Message> = completion_request
            .chat_history
            .into_iter()
            .map(|message| message.try_into())
            .collect::<Result<Vec<Vec<Message>>, _>>()?
            .into_iter()
            .flatten()
            .collect();

        // Combine all messages into a single history
        full_history.extend(chat_history);
        full_history.extend(prompt);
>>>>>>> a46ab097

        let request = json!({
            "model": self.model,
            "messages": full_history,
            "temperature": completion_request.temperature,
        });

        let request = if let Some(params) = completion_request.additional_params {
            json_utils::merge(request, params)
        } else {
            request
        };

        Ok(request)
    }
}

impl CompletionModel {
    pub fn new(client: Client, model: &str) -> Self {
        Self {
            client,
            model: model.to_string(),
        }
    }
}

impl completion::CompletionModel for CompletionModel {
    type Response = CompletionResponse;

    #[cfg_attr(feature = "worker", worker::send)]
    async fn completion(
        &self,
        completion_request: CompletionRequest,
    ) -> Result<completion::CompletionResponse<CompletionResponse>, CompletionError> {
        let request = self.create_completion_request(completion_request)?;

        let response = self
            .client
            .post("/chat/completions")
            .json(&request)
            .send()
            .await?;

        if response.status().is_success() {
            match response.json::<ApiResponse<CompletionResponse>>().await? {
                ApiResponse::Ok(response) => {
                    tracing::info!(target: "rig",
                        "Hyperbolic completion token usage: {:?}",
                        response.usage.clone().map(|usage| format!("{usage}")).unwrap_or("N/A".to_string())
                    );

                    response.try_into()
                }
                ApiResponse::Err(err) => Err(CompletionError::ProviderError(err.message)),
            }
        } else {
            Err(CompletionError::ProviderError(response.text().await?))
        }
    }
}

impl StreamingCompletionModel for CompletionModel {
    async fn stream(
        &self,
        completion_request: CompletionRequest,
    ) -> Result<StreamingResult, CompletionError> {
        let mut request = self.create_completion_request(completion_request)?;

        merge_inplace(&mut request, json!({"stream": true}));

        let builder = self.client.post("/chat/completions").json(&request);

        send_compatible_streaming_request(builder).await
    }
}<|MERGE_RESOLUTION|>--- conflicted
+++ resolved
@@ -271,8 +271,7 @@
     pub(crate) fn create_completion_request(
         &self,
         completion_request: CompletionRequest,
-<<<<<<< HEAD
-    ) -> Result<completion::CompletionResponse<CompletionResponse>, CompletionError> {
+    ) -> Result<Value, CompletionError> {
         // Build up the order of messages (context, chat_history, prompt)
         let mut partial_history = vec![];
         if let Some(docs) = completion_request.normalized_documents() {
@@ -295,31 +294,6 @@
                 .flatten()
                 .collect::<Vec<_>>(),
         );
-=======
-    ) -> Result<Value, CompletionError> {
-        // Add preamble to chat history (if available)
-        let mut full_history: Vec<Message> = match &completion_request.preamble {
-            Some(preamble) => vec![Message::system(preamble)],
-            None => vec![],
-        };
-
-        // Convert prompt to user message
-        let prompt: Vec<Message> = completion_request.prompt_with_context().try_into()?;
-
-        // Convert existing chat history
-        let chat_history: Vec<Message> = completion_request
-            .chat_history
-            .into_iter()
-            .map(|message| message.try_into())
-            .collect::<Result<Vec<Vec<Message>>, _>>()?
-            .into_iter()
-            .flatten()
-            .collect();
-
-        // Combine all messages into a single history
-        full_history.extend(chat_history);
-        full_history.extend(prompt);
->>>>>>> a46ab097
 
         let request = json!({
             "model": self.model,
