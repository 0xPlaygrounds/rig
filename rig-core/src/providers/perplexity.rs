//! Perplexity API client and Rig integration
//!
//! # Example
//! ```
//! use rig::providers::perplexity;
//!
//! let client = perplexity::Client::new("YOUR_API_KEY");
//!
//! let llama_3_1_sonar_small_online = client.completion_model(perplexity::LLAMA_3_1_SONAR_SMALL_ONLINE);
//! ```

use crate::{
    agent::AgentBuilder,
    completion::{self, message, CompletionError, MessageError},
    extractor::ExtractorBuilder,
    json_utils, OneOrMany,
};

use crate::completion::CompletionRequest;
use crate::json_utils::merge;
use crate::providers::openai::send_compatible_streaming_request;
use crate::streaming::{StreamingCompletionModel, StreamingResult};
use schemars::JsonSchema;
use serde::{Deserialize, Serialize};
use serde_json::{json, Value};

// ================================================================
// Main Cohere Client
// ================================================================
const PERPLEXITY_API_BASE_URL: &str = "https://api.perplexity.ai";

#[derive(Clone)]
pub struct Client {
    base_url: String,
    http_client: reqwest::Client,
}

impl Client {
    pub fn new(api_key: &str) -> Self {
        Self::from_url(api_key, PERPLEXITY_API_BASE_URL)
    }

    /// Create a new Perplexity client from the `PERPLEXITY_API_KEY` environment variable.
    /// Panics if the environment variable is not set.
    pub fn from_env() -> Self {
        let api_key = std::env::var("PERPLEXITY_API_KEY").expect("PERPLEXITY_API_KEY not set");
        Self::new(&api_key)
    }

    pub fn from_url(api_key: &str, base_url: &str) -> Self {
        Self {
            base_url: base_url.to_string(),
            http_client: reqwest::Client::builder()
                .default_headers({
                    let mut headers = reqwest::header::HeaderMap::new();
                    headers.insert(
                        "Authorization",
                        format!("Bearer {}", api_key)
                            .parse()
                            .expect("Bearer token should parse"),
                    );
                    headers
                })
                .build()
                .expect("Perplexity reqwest client should build"),
        }
    }

    pub fn post(&self, path: &str) -> reqwest::RequestBuilder {
        let url = format!("{}/{}", self.base_url, path).replace("//", "/");
        self.http_client.post(url)
    }

    pub fn completion_model(&self, model: &str) -> CompletionModel {
        CompletionModel::new(self.clone(), model)
    }

    pub fn agent(&self, model: &str) -> AgentBuilder<CompletionModel> {
        AgentBuilder::new(self.completion_model(model))
    }

    pub fn extractor<T: JsonSchema + for<'a> Deserialize<'a> + Serialize + Send + Sync>(
        &self,
        model: &str,
    ) -> ExtractorBuilder<T, CompletionModel> {
        ExtractorBuilder::new(self.completion_model(model))
    }
}

#[derive(Debug, Deserialize)]
struct ApiErrorResponse {
    message: String,
}

#[derive(Debug, Deserialize)]
#[serde(untagged)]
enum ApiResponse<T> {
    Ok(T),
    Err(ApiErrorResponse),
}

// ================================================================
// Perplexity Completion API
// ================================================================
/// `sonar-pro` completion model
pub const SONAR_PRO: &str = "sonar-pro";
/// `sonar` completion model
pub const SONAR: &str = "sonar";

#[derive(Debug, Deserialize)]
pub struct CompletionResponse {
    pub id: String,
    pub model: String,
    pub object: String,
    pub created: u64,
    #[serde(default)]
    pub choices: Vec<Choice>,
    pub usage: Usage,
}

#[derive(Serialize, Deserialize, Debug, Clone, PartialEq)]
pub struct Message {
    pub role: Role,
    pub content: String,
}

#[derive(Serialize, Deserialize, Debug, Clone, PartialEq)]
#[serde(rename_all = "lowercase")]
pub enum Role {
    System,
    User,
    Assistant,
}

#[derive(Deserialize, Debug)]
pub struct Delta {
    pub role: Role,
    pub content: String,
}

#[derive(Deserialize, Debug)]
pub struct Choice {
    pub index: usize,
    pub finish_reason: String,
    pub message: Message,
    pub delta: Delta,
}

#[derive(Deserialize, Debug)]
pub struct Usage {
    pub prompt_tokens: u32,
    pub completion_tokens: u32,
    pub total_tokens: u32,
}

impl std::fmt::Display for Usage {
    fn fmt(&self, f: &mut std::fmt::Formatter<'_>) -> std::fmt::Result {
        write!(
            f,
            "Prompt tokens: {}\nCompletion tokens: {} Total tokens: {}",
            self.prompt_tokens, self.completion_tokens, self.total_tokens
        )
    }
}

impl TryFrom<CompletionResponse> for completion::CompletionResponse<CompletionResponse> {
    type Error = CompletionError;

    fn try_from(response: CompletionResponse) -> Result<Self, Self::Error> {
        let choice = response.choices.first().ok_or_else(|| {
            CompletionError::ResponseError("Response contained no choices".to_owned())
        })?;

        match &choice.message {
            Message {
                role: Role::Assistant,
                content,
            } => Ok(completion::CompletionResponse {
                choice: OneOrMany::one(content.clone().into()),
                raw_response: response,
            }),
            _ => Err(CompletionError::ResponseError(
                "Response contained no assistant message".to_owned(),
            )),
        }
    }
}

#[derive(Clone)]
pub struct CompletionModel {
    client: Client,
    pub model: String,
}

impl CompletionModel {
    pub fn new(client: Client, model: &str) -> Self {
        Self {
            client,
            model: model.to_string(),
        }
    }

    fn create_completion_request(
        &self,
        completion_request: CompletionRequest,
    ) -> Result<Value, CompletionError> {
        // Add context documents to current prompt
        let prompt_with_context = completion_request.prompt_with_context();

        // Add preamble to messages (if available)
        let mut messages: Vec<Message> = if let Some(preamble) = completion_request.preamble {
            vec![Message {
                role: Role::System,
                content: preamble,
            }]
        } else {
            vec![]
        };

        // Add chat history to messages
        for message in completion_request.chat_history {
            messages.push(
                message
                    .try_into()
                    .map_err(|e: MessageError| CompletionError::RequestError(e.into()))?,
            );
        }

        // Add user prompt to messages
        messages.push(
            prompt_with_context
                .try_into()
                .map_err(|e: MessageError| CompletionError::RequestError(e.into()))?,
        );

        // Compose request
        let request = json!({
            "model": self.model,
            "messages": messages,
            "temperature": completion_request.temperature,
        });

        let request = if let Some(ref params) = completion_request.additional_params {
            json_utils::merge(request, params.clone())
        } else {
            request
        };

        Ok(request)
    }
}

impl TryFrom<message::Message> for Message {
    type Error = MessageError;

    fn try_from(message: message::Message) -> Result<Self, Self::Error> {
        Ok(match message {
            message::Message::User { content } => {
                let collapsed_content = content
                    .into_iter()
                    .map(|content| match content {
                        message::UserContent::Text(message::Text { text }) => Ok(text),
                        _ => Err(MessageError::ConversionError(
                            "Only text content is supported by Perplexity".to_owned(),
                        )),
                    })
                    .collect::<Result<Vec<_>, _>>()?
                    .join("\n");

                Message {
                    role: Role::User,
                    content: collapsed_content,
                }
            }

            message::Message::Assistant { content } => {
                let collapsed_content = content
                    .into_iter()
                    .map(|content| {
                        Ok(match content {
                            message::AssistantContent::Text(message::Text { text }) => text,
                            _ => return Err(MessageError::ConversionError(
                                "Only text assistant message content is supported by Perplexity"
                                    .to_owned(),
                            )),
                        })
                    })
                    .collect::<Result<Vec<_>, _>>()?
                    .join("\n");

                Message {
                    role: Role::Assistant,
                    content: collapsed_content,
                }
            }
        })
    }
}

impl From<Message> for message::Message {
    fn from(message: Message) -> Self {
        match message.role {
            Role::User => message::Message::user(message.content),
            Role::Assistant => message::Message::assistant(message.content),

            // System messages get coerced into user messages for ease of error handling.
            // They should be handled on the outside of `Message` conversions via the preamble.
            Role::System => message::Message::user(message.content),
        }
    }
}

impl completion::CompletionModel for CompletionModel {
    type Response = CompletionResponse;

    #[cfg_attr(feature = "worker", worker::send)]
    async fn completion(
        &self,
        completion_request: completion::CompletionRequest,
    ) -> Result<completion::CompletionResponse<CompletionResponse>, CompletionError> {
<<<<<<< HEAD
        // Build up the order of messages (context, chat_history, prompt)
        let mut partial_history = vec![];
        if let Some(docs) = completion_request.normalized_documents() {
            partial_history.push(docs);
        }
        partial_history.extend(completion_request.chat_history);

        // Initialize full history with preamble (or empty if non-existent)
        let mut full_history: Vec<Message> =
            completion_request
                .preamble
                .map_or_else(Vec::new, |preamble| {
                    vec![Message {
                        role: Role::System,
                        content: preamble,
                    }]
                });

        // Convert and extend the rest of the history
        full_history.extend(
            partial_history
                .into_iter()
                .map(|msg| completion::Message::try_into(msg))
                .collect::<Result<Vec<Message>, _>>()?,
        );

        // Compose request
        let request = json!({
            "model": self.model,
            "messages": full_history,
            "temperature": completion_request.temperature,
        });
=======
        let request = self.create_completion_request(completion_request)?;
>>>>>>> a46ab097

        let response = self
            .client
            .post("/chat/completions")
            .json(&request)
            .send()
            .await?;

        if response.status().is_success() {
            match response.json::<ApiResponse<CompletionResponse>>().await? {
                ApiResponse::Ok(completion) => {
                    tracing::info!(target: "rig",
                        "Perplexity completion token usage: {}",
                        completion.usage
                    );
                    Ok(completion.try_into()?)
                }
                ApiResponse::Err(error) => Err(CompletionError::ProviderError(error.message)),
            }
        } else {
            Err(CompletionError::ProviderError(response.text().await?))
        }
    }
}

impl StreamingCompletionModel for CompletionModel {
    async fn stream(
        &self,
        completion_request: completion::CompletionRequest,
    ) -> Result<StreamingResult, CompletionError> {
        let mut request = self.create_completion_request(completion_request)?;

        request = merge(request, json!({"stream": true}));

        let builder = self.client.post("/chat/completions").json(&request);

        send_compatible_streaming_request(builder).await
    }
}

#[cfg(test)]
mod tests {
    use super::*;

    #[test]
    fn test_deserialize_message() {
        let json_data = r#"
        {
            "role": "user",
            "content": "Hello, how can I help you?"
        }
        "#;

        let message: Message = serde_json::from_str(json_data).unwrap();
        assert_eq!(message.role, Role::User);
        assert_eq!(message.content, "Hello, how can I help you?");
    }

    #[test]
    fn test_serialize_message() {
        let message = Message {
            role: Role::Assistant,
            content: "I am here to assist you.".to_string(),
        };

        let json_data = serde_json::to_string(&message).unwrap();
        let expected_json = r#"{"role":"assistant","content":"I am here to assist you."}"#;
        assert_eq!(json_data, expected_json);
    }

    #[test]
    fn test_message_to_message_conversion() {
        let user_message = message::Message::user("User message");
        let assistant_message = message::Message::assistant("Assistant message");

        let converted_user_message: Message = user_message.clone().try_into().unwrap();
        let converted_assistant_message: Message = assistant_message.clone().try_into().unwrap();

        assert_eq!(converted_user_message.role, Role::User);
        assert_eq!(converted_user_message.content, "User message");

        assert_eq!(converted_assistant_message.role, Role::Assistant);
        assert_eq!(converted_assistant_message.content, "Assistant message");

        let back_to_user_message: message::Message = converted_user_message.into();
        let back_to_assistant_message: message::Message = converted_assistant_message.into();

        assert_eq!(user_message, back_to_user_message);
        assert_eq!(assistant_message, back_to_assistant_message);
    }
}<|MERGE_RESOLUTION|>--- conflicted
+++ resolved
@@ -204,39 +204,36 @@
         &self,
         completion_request: CompletionRequest,
     ) -> Result<Value, CompletionError> {
-        // Add context documents to current prompt
-        let prompt_with_context = completion_request.prompt_with_context();
-
-        // Add preamble to messages (if available)
-        let mut messages: Vec<Message> = if let Some(preamble) = completion_request.preamble {
-            vec![Message {
-                role: Role::System,
-                content: preamble,
-            }]
-        } else {
-            vec![]
-        };
-
-        // Add chat history to messages
-        for message in completion_request.chat_history {
-            messages.push(
-                message
-                    .try_into()
-                    .map_err(|e: MessageError| CompletionError::RequestError(e.into()))?,
-            );
-        }
-
-        // Add user prompt to messages
-        messages.push(
-            prompt_with_context
-                .try_into()
-                .map_err(|e: MessageError| CompletionError::RequestError(e.into()))?,
+        // Build up the order of messages (context, chat_history, prompt)
+        let mut partial_history = vec![];
+        if let Some(docs) = completion_request.normalized_documents() {
+            partial_history.push(docs);
+        }
+        partial_history.extend(completion_request.chat_history);
+
+        // Initialize full history with preamble (or empty if non-existent)
+        let mut full_history: Vec<Message> =
+            completion_request
+                .preamble
+                .map_or_else(Vec::new, |preamble| {
+                    vec![Message {
+                        role: Role::System,
+                        content: preamble,
+                    }]
+                });
+
+        // Convert and extend the rest of the history
+        full_history.extend(
+            partial_history
+                .into_iter()
+                .map(|msg| completion::Message::try_into(msg))
+                .collect::<Result<Vec<Message>, _>>()?,
         );
 
         // Compose request
         let request = json!({
             "model": self.model,
-            "messages": messages,
+            "messages": full_history,
             "temperature": completion_request.temperature,
         });
 
@@ -318,42 +315,7 @@
         &self,
         completion_request: completion::CompletionRequest,
     ) -> Result<completion::CompletionResponse<CompletionResponse>, CompletionError> {
-<<<<<<< HEAD
-        // Build up the order of messages (context, chat_history, prompt)
-        let mut partial_history = vec![];
-        if let Some(docs) = completion_request.normalized_documents() {
-            partial_history.push(docs);
-        }
-        partial_history.extend(completion_request.chat_history);
-
-        // Initialize full history with preamble (or empty if non-existent)
-        let mut full_history: Vec<Message> =
-            completion_request
-                .preamble
-                .map_or_else(Vec::new, |preamble| {
-                    vec![Message {
-                        role: Role::System,
-                        content: preamble,
-                    }]
-                });
-
-        // Convert and extend the rest of the history
-        full_history.extend(
-            partial_history
-                .into_iter()
-                .map(|msg| completion::Message::try_into(msg))
-                .collect::<Result<Vec<Message>, _>>()?,
-        );
-
-        // Compose request
-        let request = json!({
-            "model": self.model,
-            "messages": full_history,
-            "temperature": completion_request.temperature,
-        });
-=======
         let request = self.create_completion_request(completion_request)?;
->>>>>>> a46ab097
 
         let response = self
             .client
