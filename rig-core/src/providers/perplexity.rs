--- conflicted
+++ resolved
@@ -269,17 +269,10 @@
         let prompt_with_context = completion_request.prompt_with_context();
 
         // Add preamble to messages (if available)
-<<<<<<< HEAD
-        let mut messages = if let Some(preamble) = &completion_request.preamble {
-            vec![completion::Message {
-                role: "system".into(),
-                content: preamble.join("\n"),
-=======
         let mut messages: Vec<Message> = if let Some(preamble) = completion_request.preamble {
             vec![Message {
                 role: Role::System,
-                content: preamble,
->>>>>>> 0ff042cd
+                content: preamble.join("\n"),
             }]
         } else {
             vec![]
