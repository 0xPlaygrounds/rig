//! Perplexity API client and Rig integration
//!
//! # Example
//! ```
//! use rig::providers::perplexity;
//!
//! let client = perplexity::Client::new("YOUR_API_KEY");
//!
//! let llama_3_1_sonar_small_online = client.completion_model(perplexity::LLAMA_3_1_SONAR_SMALL_ONLINE);
//! ```
use crate::client::BearerAuth;
use crate::completion::CompletionRequest;
use crate::providers::openai;
use crate::providers::openai::send_compatible_streaming_request;
use crate::streaming::StreamingCompletionResponse;
use crate::{
    OneOrMany,
    client::{
        self, Capabilities, Capable, DebugExt, Nothing, Provider, ProviderBuilder, ProviderClient,
    },
    completion::{self, CompletionError, MessageError, message},
    http_client::{self, HttpClientExt},
};
use bytes::Bytes;
use serde::{Deserialize, Serialize};
use tracing::{Instrument, info_span};

// ================================================================
// Main Cohere Client
// ================================================================
const PERPLEXITY_API_BASE_URL: &str = "https://api.perplexity.ai";

#[derive(Debug, Default, Clone, Copy)]
pub struct PerplexityExt;

#[derive(Debug, Default, Clone, Copy)]
pub struct PerplexityBuilder;

type PerplexityApiKey = BearerAuth;

impl Provider for PerplexityExt {
    type Builder = PerplexityBuilder;

    // There is currently no way to verify a perplexity api key without consuming tokens
    const VERIFY_PATH: &'static str = "";

    fn build<H>(
        _: &crate::client::ClientBuilder<
            Self::Builder,
            <Self::Builder as crate::client::ProviderBuilder>::ApiKey,
            H,
        >,
    ) -> http_client::Result<Self> {
        Ok(Self)
    }
}

impl<H> Capabilities<H> for PerplexityExt {
    type Completion = Capable<CompletionModel<H>>;
    type Transcription = Nothing;
    type Embeddings = Nothing;
    #[cfg(feature = "image")]
    type ImageGeneration = Nothing;

    #[cfg(feature = "audio")]
    type AudioGeneration = Nothing;
}

impl DebugExt for PerplexityExt {}

impl ProviderBuilder for PerplexityBuilder {
    type Output = PerplexityExt;
    type ApiKey = PerplexityApiKey;

    const BASE_URL: &'static str = PERPLEXITY_API_BASE_URL;
}

pub type Client<H = reqwest::Client> = client::Client<PerplexityExt, H>;
pub type ClientBuilder<H = reqwest::Client> =
    client::ClientBuilder<PerplexityBuilder, PerplexityApiKey, H>;

impl ProviderClient for Client {
    type Input = String;

    /// Create a new Perplexity client from the `PERPLEXITY_API_KEY` environment variable.
    /// Panics if the environment variable is not set.
    fn from_env() -> Self {
        let api_key = std::env::var("PERPLEXITY_API_KEY").expect("PERPLEXITY_API_KEY not set");
        Self::new(&api_key).unwrap()
    }

    fn from_val(input: Self::Input) -> Self {
        Self::new(&input).unwrap()
    }
}

#[derive(Debug, Deserialize)]
struct ApiErrorResponse {
    message: String,
}

#[derive(Debug, Deserialize)]
#[serde(untagged)]
enum ApiResponse<T> {
    Ok(T),
    Err(ApiErrorResponse),
}

// ================================================================
// Perplexity Completion API
// ================================================================

pub const SONAR_PRO: &str = "sonar_pro";
pub const SONAR: &str = "sonar";

#[derive(Debug, Deserialize, Serialize)]
pub struct CompletionResponse {
    pub id: String,
    pub model: String,
    pub object: String,
    pub created: u64,
    #[serde(default)]
    pub choices: Vec<Choice>,
    pub usage: Usage,
}

#[derive(Serialize, Deserialize, Debug, Clone, PartialEq)]
pub struct Message {
    pub role: Role,
    pub content: String,
}

#[derive(Serialize, Deserialize, Debug, Clone, PartialEq)]
#[serde(rename_all = "lowercase")]
pub enum Role {
    System,
    User,
    Assistant,
}

#[derive(Deserialize, Debug, Serialize)]
pub struct Delta {
    pub role: Role,
    pub content: String,
}

#[derive(Deserialize, Debug, Serialize)]
pub struct Choice {
    pub index: usize,
    pub finish_reason: String,
    pub message: Message,
    pub delta: Delta,
}

#[derive(Deserialize, Debug, Serialize)]
pub struct Usage {
    pub prompt_tokens: u32,
    pub completion_tokens: u32,
    pub total_tokens: u32,
}

impl std::fmt::Display for Usage {
    fn fmt(&self, f: &mut std::fmt::Formatter<'_>) -> std::fmt::Result {
        write!(
            f,
            "Prompt tokens: {}\nCompletion tokens: {} Total tokens: {}",
            self.prompt_tokens, self.completion_tokens, self.total_tokens
        )
    }
}

impl TryFrom<CompletionResponse> for completion::CompletionResponse<CompletionResponse> {
    type Error = CompletionError;

    fn try_from(response: CompletionResponse) -> Result<Self, Self::Error> {
        let choice = response.choices.first().ok_or_else(|| {
            CompletionError::ResponseError("Response contained no choices".to_owned())
        })?;

        match &choice.message {
            Message {
                role: Role::Assistant,
                content,
            } => Ok(completion::CompletionResponse {
                choice: OneOrMany::one(content.clone().into()),
                usage: completion::Usage {
                    input_tokens: response.usage.prompt_tokens as u64,
                    output_tokens: response.usage.completion_tokens as u64,
                    total_tokens: response.usage.total_tokens as u64,
                },
                raw_response: response,
            }),
            _ => Err(CompletionError::ResponseError(
                "Response contained no assistant message".to_owned(),
            )),
        }
    }
}

#[derive(Debug, Serialize, Deserialize)]
pub(super) struct PerplexityCompletionRequest {
    model: String,
    pub messages: Vec<Message>,
    #[serde(skip_serializing_if = "Option::is_none")]
    pub temperature: Option<f64>,
    #[serde(skip_serializing_if = "Option::is_none")]
    pub max_tokens: Option<u64>,
    #[serde(flatten, skip_serializing_if = "Option::is_none")]
    additional_params: Option<serde_json::Value>,
    pub stream: bool,
}

impl TryFrom<(&str, CompletionRequest)> for PerplexityCompletionRequest {
    type Error = CompletionError;

    fn try_from((model, req): (&str, CompletionRequest)) -> Result<Self, Self::Error> {
        let mut partial_history = vec![];
        if let Some(docs) = req.normalized_documents() {
            partial_history.push(docs);
        }
        partial_history.extend(req.chat_history);

        // Initialize full history with preamble (or empty if non-existent)
        let mut full_history: Vec<Message> = req.preamble.map_or_else(Vec::new, |preamble| {
            vec![Message {
                role: Role::System,
                content: preamble,
            }]
        });

        // Convert and extend the rest of the history
        full_history.extend(
            partial_history
                .into_iter()
                .map(message::Message::try_into)
                .collect::<Result<Vec<Message>, _>>()?,
        );

        Ok(Self {
            model: model.to_string(),
            messages: full_history,
            temperature: req.temperature,
            max_tokens: req.max_tokens,
            additional_params: req.additional_params,
            stream: false,
        })
    }
}

#[derive(Clone)]
pub struct CompletionModel<T = reqwest::Client> {
    client: Client<T>,
    pub model: String,
}

impl<T> CompletionModel<T> {
    pub fn new(client: Client<T>, model: impl Into<String>) -> Self {
        Self {
            client,
            model: model.into(),
        }
    }
}

impl TryFrom<message::Message> for Message {
    type Error = MessageError;

    fn try_from(message: message::Message) -> Result<Self, Self::Error> {
        Ok(match message {
            message::Message::User { content } => {
                let collapsed_content = content
                    .into_iter()
                    .map(|content| match content {
                        message::UserContent::Text(message::Text { text }) => Ok(text),
                        _ => Err(MessageError::ConversionError(
                            "Only text content is supported by Perplexity".to_owned(),
                        )),
                    })
                    .collect::<Result<Vec<_>, _>>()?
                    .join("\n");

                Message {
                    role: Role::User,
                    content: collapsed_content,
                }
            }

            message::Message::Assistant { content, .. } => {
                let collapsed_content = content
                    .into_iter()
                    .map(|content| {
                        Ok(match content {
                            message::AssistantContent::Text(message::Text { text }) => text,
                            _ => return Err(MessageError::ConversionError(
                                "Only text assistant message content is supported by Perplexity"
                                    .to_owned(),
                            )),
                        })
                    })
                    .collect::<Result<Vec<_>, _>>()?
                    .join("\n");

                Message {
                    role: Role::Assistant,
                    content: collapsed_content,
                }
            }
        })
    }
}

impl From<Message> for message::Message {
    fn from(message: Message) -> Self {
        match message.role {
            Role::User => message::Message::user(message.content),
            Role::Assistant => message::Message::assistant(message.content),

            // System messages get coerced into user messages for ease of error handling.
            // They should be handled on the outside of `Message` conversions via the preamble.
            Role::System => message::Message::user(message.content),
        }
    }
}

impl<T> completion::CompletionModel for CompletionModel<T>
where
    T: HttpClientExt + Clone + Default + std::fmt::Debug + Send + 'static,
{
    type Response = CompletionResponse;
    type StreamingResponse = openai::StreamingCompletionResponse;

    type Client = Client<T>;

    fn make(client: &Self::Client, model: impl Into<String>) -> Self {
        Self::new(client.clone(), model)
    }

    #[cfg_attr(feature = "worker", worker::send)]
    async fn completion(
        &self,
        completion_request: completion::CompletionRequest,
    ) -> Result<completion::CompletionResponse<CompletionResponse>, CompletionError> {
        let span = if tracing::Span::current().is_disabled() {
            info_span!(
                target: "rig::completions",
                "chat",
                gen_ai.operation.name = "chat",
                gen_ai.provider.name = "perplexity",
                gen_ai.request.model = self.model,
                gen_ai.system_instructions = tracing::field::Empty,
                gen_ai.response.id = tracing::field::Empty,
                gen_ai.response.model = tracing::field::Empty,
                gen_ai.usage.output_tokens = tracing::field::Empty,
                gen_ai.usage.input_tokens = tracing::field::Empty,
            )
        } else {
            tracing::Span::current()
        };

        span.record("gen_ai.system_instructions", &completion_request.preamble);

        if completion_request.tool_choice.is_some() {
            tracing::warn!("WARNING: `tool_choice` not supported on Perplexity");
        }

        if !completion_request.tools.is_empty() {
            tracing::warn!("WARNING: `tools` not supported on Perplexity");
        }
        let request =
            PerplexityCompletionRequest::try_from((self.model.as_ref(), completion_request))?;

        if tracing::enabled!(tracing::Level::TRACE) {
            tracing::trace!(target: "rig::completions",
                "Perplexity completion request: {}",
                serde_json::to_string_pretty(&request)?
            );
        }

        let body = serde_json::to_vec(&request)?;

        let req = self
            .client
            .post("/v1/chat/completions")?
            .body(body)
            .map_err(http_client::Error::from)?;

        let async_block = async move {
            let response = self.client.send::<_, Bytes>(req).await?;

            let status = response.status();
            let response_body = response.into_body().into_future().await?.to_vec();

            if status.is_success() {
                match serde_json::from_slice::<ApiResponse<CompletionResponse>>(&response_body)? {
                    ApiResponse::Ok(response) => {
                        let span = tracing::Span::current();
                        span.record("gen_ai.usage.input_tokens", response.usage.prompt_tokens);
                        span.record(
                            "gen_ai.usage.output_tokens",
                            response.usage.completion_tokens,
                        );
                        span.record("gen_ai.response.id", response.id.to_string());
                        span.record("gen_ai.response.model_name", response.model.to_string());
                        if tracing::enabled!(tracing::Level::TRACE) {
                            tracing::trace!(target: "rig::responses",
                                "Perplexity completion response: {}",
                                serde_json::to_string_pretty(&response)?
                            );
                        }
                        Ok(response.try_into()?)
                    }
                    ApiResponse::Err(error) => Err(CompletionError::ProviderError(error.message)),
                }
            } else {
                Err(CompletionError::ProviderError(
                    String::from_utf8_lossy(&response_body).to_string(),
                ))
            }
        };

        async_block.instrument(span).await
    }

    #[cfg_attr(feature = "worker", worker::send)]
    async fn stream(
        &self,
        completion_request: completion::CompletionRequest,
    ) -> Result<StreamingCompletionResponse<Self::StreamingResponse>, CompletionError> {
        let span = if tracing::Span::current().is_disabled() {
            info_span!(
                target: "rig::completions",
                "chat_streaming",
                gen_ai.operation.name = "chat_streaming",
                gen_ai.provider.name = "perplexity",
                gen_ai.request.model = self.model,
                gen_ai.system_instructions = tracing::field::Empty,
                gen_ai.response.id = tracing::field::Empty,
                gen_ai.response.model = tracing::field::Empty,
                gen_ai.usage.output_tokens = tracing::field::Empty,
                gen_ai.usage.input_tokens = tracing::field::Empty,
            )
        } else {
            tracing::Span::current()
        };

        span.record("gen_ai.system_instructions", &completion_request.preamble);

        if completion_request.tool_choice.is_some() {
            tracing::warn!("WARNING: `tool_choice` not supported on Perplexity");
        }

        if !completion_request.tools.is_empty() {
            tracing::warn!("WARNING: `tools` not supported on Perplexity");
        }

        let mut request =
            PerplexityCompletionRequest::try_from((self.model.as_ref(), completion_request))?;
        request.stream = true;

        if tracing::enabled!(tracing::Level::TRACE) {
            tracing::trace!(target: "rig::completions",
                "Perplexity streaming completion request: {}",
                serde_json::to_string_pretty(&request)?
            );
        }

        let body = serde_json::to_vec(&request)?;

        let req = self
            .client
            .post("/chat/completions")?
            .body(body)
            .map_err(http_client::Error::from)?;

<<<<<<< HEAD
        send_compatible_streaming_request(self.client.http_client().clone(), req)
=======
        let span = if tracing::Span::current().is_disabled() {
            info_span!(
                target: "rig::completions",
                "chat_streaming",
                gen_ai.operation.name = "chat_streaming",
                gen_ai.provider.name = "perplexity",
                gen_ai.request.model = self.model,
                gen_ai.system_instructions = preamble,
                gen_ai.response.id = tracing::field::Empty,
                gen_ai.response.model = tracing::field::Empty,
                gen_ai.usage.output_tokens = tracing::field::Empty,
                gen_ai.usage.input_tokens = tracing::field::Empty,
            )
        } else {
            tracing::Span::current()
        };
        send_compatible_streaming_request(self.client.clone(), req)
>>>>>>> 165ed2d5
            .instrument(span)
            .await
    }
}

#[cfg(test)]
mod tests {
    use super::*;

    #[test]
    fn test_deserialize_message() {
        let json_data = r#"
        {
            "role": "user",
            "content": "Hello, how can I help you?"
        }
        "#;

        let message: Message = serde_json::from_str(json_data).unwrap();
        assert_eq!(message.role, Role::User);
        assert_eq!(message.content, "Hello, how can I help you?");
    }

    #[test]
    fn test_serialize_message() {
        let message = Message {
            role: Role::Assistant,
            content: "I am here to assist you.".to_string(),
        };

        let json_data = serde_json::to_string(&message).unwrap();
        let expected_json = r#"{"role":"assistant","content":"I am here to assist you."}"#;
        assert_eq!(json_data, expected_json);
    }

    #[test]
    fn test_message_to_message_conversion() {
        let user_message = message::Message::user("User message");
        let assistant_message = message::Message::assistant("Assistant message");

        let converted_user_message: Message = user_message.clone().try_into().unwrap();
        let converted_assistant_message: Message = assistant_message.clone().try_into().unwrap();

        assert_eq!(converted_user_message.role, Role::User);
        assert_eq!(converted_user_message.content, "User message");

        assert_eq!(converted_assistant_message.role, Role::Assistant);
        assert_eq!(converted_assistant_message.content, "Assistant message");

        let back_to_user_message: message::Message = converted_user_message.into();
        let back_to_assistant_message: message::Message = converted_assistant_message.into();

        assert_eq!(user_message, back_to_user_message);
        assert_eq!(assistant_message, back_to_assistant_message);
    }
}<|MERGE_RESOLUTION|>--- conflicted
+++ resolved
@@ -472,27 +472,7 @@
             .body(body)
             .map_err(http_client::Error::from)?;
 
-<<<<<<< HEAD
-        send_compatible_streaming_request(self.client.http_client().clone(), req)
-=======
-        let span = if tracing::Span::current().is_disabled() {
-            info_span!(
-                target: "rig::completions",
-                "chat_streaming",
-                gen_ai.operation.name = "chat_streaming",
-                gen_ai.provider.name = "perplexity",
-                gen_ai.request.model = self.model,
-                gen_ai.system_instructions = preamble,
-                gen_ai.response.id = tracing::field::Empty,
-                gen_ai.response.model = tracing::field::Empty,
-                gen_ai.usage.output_tokens = tracing::field::Empty,
-                gen_ai.usage.input_tokens = tracing::field::Empty,
-            )
-        } else {
-            tracing::Span::current()
-        };
         send_compatible_streaming_request(self.client.clone(), req)
->>>>>>> 165ed2d5
             .instrument(span)
             .await
     }
