use std::collections::HashMap;

use crate::{
    completion::{self, CompletionError},
    json_utils, message, OneOrMany,
};

use super::client::Client;
use crate::completion::CompletionRequest;
use serde::{Deserialize, Serialize};
use serde_json::{json, Value};

#[derive(Debug, Deserialize)]
pub struct CompletionResponse {
    pub id: String,
    pub finish_reason: FinishReason,
    message: Message,
    #[serde(default)]
    pub usage: Option<Usage>,
}

impl CompletionResponse {
    /// Return that parts of the response for assistant messages w/o dealing with the other variants
    pub fn message(&self) -> (Vec<AssistantContent>, Vec<Citation>, Vec<ToolCall>) {
        let Message::Assistant {
            content,
            citations,
            tool_calls,
            ..
        } = self.message.clone()
        else {
            unreachable!("Completion responses will only return an assistant message")
        };

        (content, citations, tool_calls)
    }
}

#[derive(Debug, Deserialize, PartialEq, Eq, Clone)]
#[serde(rename_all = "SCREAMING_SNAKE_CASE")]
pub enum FinishReason {
    MaxTokens,
    StopSequence,
    Complete,
    Error,
    ToolCall,
}

#[derive(Debug, Deserialize, Clone)]
pub struct Usage {
    #[serde(default)]
    pub billed_units: Option<BilledUnits>,
    #[serde(default)]
    pub tokens: Option<Tokens>,
}

#[derive(Debug, Deserialize, Clone)]
pub struct BilledUnits {
    #[serde(default)]
    pub output_tokens: Option<f64>,
    #[serde(default)]
    pub classifications: Option<f64>,
    #[serde(default)]
    pub search_units: Option<f64>,
    #[serde(default)]
    pub input_tokens: Option<f64>,
}

#[derive(Debug, Deserialize, Clone)]
pub struct Tokens {
    #[serde(default)]
    pub input_tokens: Option<f64>,
    #[serde(default)]
    pub output_tokens: Option<f64>,
}

impl TryFrom<CompletionResponse> for completion::CompletionResponse<CompletionResponse> {
    type Error = CompletionError;

    fn try_from(response: CompletionResponse) -> Result<Self, Self::Error> {
        let (content, _, tool_calls) = response.message();

        let model_response = if !tool_calls.is_empty() {
            OneOrMany::many(
                tool_calls
                    .into_iter()
                    .filter_map(|tool_call| {
                        let ToolCallFunction { name, arguments } = tool_call.function?;
                        let id = tool_call.id.unwrap_or_else(|| name.clone());

                        Some(completion::AssistantContent::tool_call(id, name, arguments))
                    })
                    .collect::<Vec<_>>(),
            )
            .expect("We have atleast 1 tool call in this if block")
        } else {
            OneOrMany::many(content.into_iter().map(|content| match content {
                AssistantContent::Text { text } => completion::AssistantContent::text(text),
            }))
            .map_err(|_| {
                CompletionError::ResponseError(
                    "Response contained no message or tool call (empty)".to_owned(),
                )
            })?
        };

        Ok(completion::CompletionResponse {
            choice: OneOrMany::many(model_response).expect("There is atleast one content"),
            raw_response: response,
        })
    }
}

#[derive(Clone, Debug, Deserialize, Serialize, PartialEq, Eq)]
pub struct Document {
    pub id: String,
    pub data: HashMap<String, serde_json::Value>,
}

impl From<completion::Document> for Document {
    fn from(document: completion::Document) -> Self {
        let mut data: HashMap<String, serde_json::Value> = HashMap::new();

        // We use `.into()` here explicitly since the `document.additional_props` type will likely
        //  evolve into `serde_json::Value` in the future.
        document
            .additional_props
            .into_iter()
            .for_each(|(key, value)| {
                data.insert(key, value.into());
            });

        data.insert("text".to_string(), document.text.into());

        Self {
            id: document.id,
            data,
        }
    }
}

#[derive(Clone, Debug, Deserialize, Serialize, PartialEq, Eq)]
pub struct ToolCall {
    #[serde(default)]
    pub id: Option<String>,
    #[serde(default)]
    pub r#type: Option<ToolType>,
    #[serde(default)]
    pub function: Option<ToolCallFunction>,
}

#[derive(Clone, Debug, Deserialize, Serialize, PartialEq, Eq)]
pub struct ToolCallFunction {
    pub name: String,
    #[serde(with = "json_utils::stringified_json")]
    pub arguments: serde_json::Value,
}

#[derive(Clone, Default, Debug, Deserialize, Serialize, PartialEq, Eq)]
#[serde(rename_all = "lowercase")]
pub enum ToolType {
    #[default]
    Function,
}

#[derive(Clone, Debug, Deserialize, Serialize, PartialEq, Eq)]
pub struct Tool {
    pub r#type: ToolType,
    pub function: Function,
}

#[derive(Clone, Debug, Deserialize, Serialize, PartialEq, Eq)]
pub struct Function {
    pub name: String,
    #[serde(default)]
    pub description: Option<String>,
    pub parameters: serde_json::Value,
}

impl From<completion::ToolDefinition> for Tool {
    fn from(tool: completion::ToolDefinition) -> Self {
        Self {
            r#type: ToolType::default(),
            function: Function {
                name: tool.name,
                description: Some(tool.description),
                parameters: tool.parameters,
            },
        }
    }
}

#[derive(Debug, Clone, Deserialize, Serialize, PartialEq, Eq)]
#[serde(tag = "role", rename_all = "lowercase")]
pub enum Message {
    User {
        content: OneOrMany<UserContent>,
    },

    Assistant {
        #[serde(default)]
        content: Vec<AssistantContent>,
        #[serde(default)]
        citations: Vec<Citation>,
        #[serde(default)]
        tool_calls: Vec<ToolCall>,
        #[serde(default)]
        tool_plan: Option<String>,
    },

    Tool {
        content: OneOrMany<ToolResultContent>,
        tool_call_id: String,
    },

    System {
        content: String,
    },
}

#[derive(Debug, Clone, Deserialize, Serialize, PartialEq, Eq)]
#[serde(tag = "type", rename_all = "lowercase")]
pub enum UserContent {
    Text { text: String },
    ImageUrl { image_url: ImageUrl },
}

#[derive(Debug, Clone, Deserialize, Serialize, PartialEq, Eq)]
#[serde(tag = "type", rename_all = "lowercase")]
pub enum AssistantContent {
    Text { text: String },
}

#[derive(Debug, Clone, Deserialize, Serialize, PartialEq, Eq)]
pub struct ImageUrl {
    pub url: String,
}

#[derive(Debug, Clone, Deserialize, Serialize, PartialEq, Eq)]
pub enum ToolResultContent {
    Text { text: String },
    Document { document: Document },
}

#[derive(Debug, Clone, Serialize, Deserialize, PartialEq, Eq)]
pub struct Citation {
    #[serde(default)]
    pub start: Option<u32>,
    #[serde(default)]
    pub end: Option<u32>,
    #[serde(default)]
    pub text: Option<String>,
    #[serde(rename = "type")]
    pub citation_type: Option<CitationType>,
    #[serde(default)]
    pub sources: Vec<Source>,
}

#[derive(Debug, Clone, Serialize, Deserialize, PartialEq, Eq)]
#[serde(tag = "type", rename_all = "lowercase")]
pub enum Source {
    Document {
        id: Option<String>,
        document: Option<serde_json::Map<String, serde_json::Value>>,
    },
    Tool {
        id: Option<String>,
        tool_output: Option<serde_json::Map<String, serde_json::Value>>,
    },
}

#[derive(Debug, Clone, Serialize, Deserialize, PartialEq, Eq)]
#[serde(rename_all = "SCREAMING_SNAKE_CASE")]
pub enum CitationType {
    TextContent,
    Plan,
}

impl TryFrom<message::Message> for Vec<Message> {
    type Error = message::MessageError;

    fn try_from(message: message::Message) -> Result<Self, Self::Error> {
        Ok(match message {
            message::Message::User { content } => content
                .into_iter()
                .map(|content| match content {
                    message::UserContent::Text(message::Text { text }) => Ok(Message::User {
                        content: OneOrMany::one(UserContent::Text { text }),
                    }),
                    message::UserContent::ToolResult(message::ToolResult { id, content }) => {
                        Ok(Message::Tool {
                            tool_call_id: id,
                            content: content.try_map(|content| match content {
                                message::ToolResultContent::Text(text) => {
                                    Ok(ToolResultContent::Text { text: text.text })
                                }
                                _ => Err(message::MessageError::ConversionError(
                                    "Only text tool result content is supported by Cohere"
                                        .to_owned(),
                                )),
                            })?,
                        })
                    }
                    _ => Err(message::MessageError::ConversionError(
                        "Only text content is supported by Cohere".to_owned(),
                    )),
                })
                .collect::<Result<Vec<_>, _>>()?,
            message::Message::Assistant { content } => {
                let mut text_content = vec![];
                let mut tool_calls = vec![];
                content.into_iter().for_each(|content| match content {
                    message::AssistantContent::Text(message::Text { text }) => {
                        text_content.push(AssistantContent::Text { text });
                    }
                    message::AssistantContent::ToolCall(message::ToolCall {
                        id,
                        function: message::ToolFunction { name, arguments },
                    }) => {
                        tool_calls.push(ToolCall {
                            id: Some(id),
                            r#type: Some(ToolType::Function),
                            function: Some(ToolCallFunction {
                                name,
                                arguments: serde_json::to_value(arguments).unwrap_or_default(),
                            }),
                        });
                    }
                });

                vec![Message::Assistant {
                    content: text_content,
                    citations: vec![],
                    tool_calls,
                    tool_plan: None,
                }]
            }
        })
    }
}

impl TryFrom<Message> for message::Message {
    type Error = message::MessageError;

    fn try_from(message: Message) -> Result<Self, Self::Error> {
        match message {
            Message::User { content } => Ok(message::Message::User {
                content: content.map(|content| match content {
                    UserContent::Text { text } => {
                        message::UserContent::Text(message::Text { text })
                    }
                    UserContent::ImageUrl { image_url } => message::UserContent::image(
                        image_url.url,
                        Some(message::ContentFormat::String),
                        None,
                        None,
                    ),
                }),
            }),
            Message::Assistant {
                content,
                tool_calls,
                ..
            } => {
                let mut content = content
                    .into_iter()
                    .map(|content| match content {
                        AssistantContent::Text { text } => message::AssistantContent::text(text),
                    })
                    .collect::<Vec<_>>();

                content.extend(tool_calls.into_iter().filter_map(|tool_call| {
                    let ToolCallFunction { name, arguments } = tool_call.function?;

                    Some(message::AssistantContent::tool_call(
                        tool_call.id.unwrap_or_else(|| name.clone()),
                        name,
                        arguments,
                    ))
                }));

                let content = OneOrMany::many(content).map_err(|_| {
                    message::MessageError::ConversionError(
                        "Expected either text content or tool calls".to_string(),
                    )
                })?;

                Ok(message::Message::Assistant { content })
            }
            Message::Tool {
                content,
                tool_call_id,
            } => {
                let content = content.try_map(|content| {
                    Ok(match content {
                        ToolResultContent::Text { text } => message::ToolResultContent::text(text),
                        ToolResultContent::Document { document } => {
                            message::ToolResultContent::text(
                                serde_json::to_string(&document.data).map_err(|e| {
                                    message::MessageError::ConversionError(
                                        format!("Failed to convert tool result document content into text: {}", e),
                                    )
                                })?,
                            )
                        }
                    })
                })?;

                Ok(message::Message::User {
                    content: OneOrMany::one(message::UserContent::tool_result(
                        tool_call_id,
                        content,
                    )),
                })
            }
            Message::System { content } => Ok(message::Message::user(content)),
        }
    }
}

#[derive(Clone)]
pub struct CompletionModel {
    pub(crate) client: Client,
    pub model: String,
}

impl CompletionModel {
    pub fn new(client: Client, model: &str) -> Self {
        Self {
            client,
            model: model.to_string(),
        }
    }

    pub(crate) fn create_completion_request(
        &self,
<<<<<<< HEAD
        completion_request: CompletionRequest,
    ) -> Result<Value, CompletionError> {
        let prompt = completion_request.prompt_with_context();

        let mut messages: Vec<message::Message> =
            if let Some(preamble) = completion_request.preamble {
                vec![preamble.into()]
            } else {
                vec![]
            };
=======
        completion_request: completion::CompletionRequest,
    ) -> Result<completion::CompletionResponse<CompletionResponse>, CompletionError> {
        // Build up the order of messages (context, chat_history)
        let mut partial_history = vec![];
        if let Some(docs) = completion_request.normalized_documents() {
            partial_history.push(docs);
        }
        partial_history.extend(completion_request.chat_history);
>>>>>>> 1dd15d8f

        // Initialize full history with preamble (or empty if non-existent)
        let mut full_history: Vec<Message> = completion_request
            .preamble
            .map_or_else(Vec::new, |preamble| {
                vec![Message::System { content: preamble }]
            });

        // Convert and extend the rest of the history
        full_history.extend(
            partial_history
                .into_iter()
                .map(message::Message::try_into)
                .collect::<Result<Vec<Vec<Message>>, _>>()?
                .into_iter()
                .flatten()
                .collect::<Vec<_>>(),
        );

        let request = json!({
            "model": self.model,
            "messages": full_history,
            "documents": completion_request.documents,
            "temperature": completion_request.temperature,
            "tools": completion_request.tools.into_iter().map(Tool::from).collect::<Vec<_>>(),
        });

        if let Some(ref params) = completion_request.additional_params {
            Ok(json_utils::merge(request.clone(), params.clone()))
        } else {
            Ok(request)
        }
    }
}

impl completion::CompletionModel for CompletionModel {
    type Response = CompletionResponse;

    #[cfg_attr(feature = "worker", worker::send)]
    async fn completion(
        &self,
        completion_request: completion::CompletionRequest,
    ) -> Result<completion::CompletionResponse<CompletionResponse>, CompletionError> {
        let request = self.create_completion_request(completion_request)?;
        tracing::debug!(
            "Cohere request: {}",
            serde_json::to_string_pretty(&request)?
        );

        let response = self.client.post("/v2/chat").json(&request).send().await?;

        if response.status().is_success() {
            let text_response = response.text().await?;
            tracing::debug!("Cohere response text: {}", text_response);

            let json_response: CompletionResponse = serde_json::from_str(&text_response)?;
            let completion: completion::CompletionResponse<CompletionResponse> =
                json_response.try_into()?;
            Ok(completion)
        } else {
            Err(CompletionError::ProviderError(response.text().await?))
        }
    }
}
#[cfg(test)]
mod tests {
    use super::*;
    use serde_path_to_error::deserialize;

    #[test]
    fn test_deserialize_completion_response() {
        let json_data = r#"
        {
            "id": "abc123",
            "message": {
                "role": "assistant",
                "tool_plan": "I will use the subtract tool to find the difference between 2 and 5.",
                "tool_calls": [
                        {
                            "id": "subtract_sm6ps6fb6y9f",
                            "type": "function",
                            "function": {
                                "name": "subtract",
                                "arguments": "{\"x\":5,\"y\":2}"
                            }
                        }
                    ]
                },
                "finish_reason": "TOOL_CALL",
                "usage": {
                "billed_units": {
                    "input_tokens": 78,
                    "output_tokens": 27
                },
                "tokens": {
                    "input_tokens": 1028,
                    "output_tokens": 63
                }
            }
        }
        "#;

        let mut deserializer = serde_json::Deserializer::from_str(json_data);
        let result: Result<CompletionResponse, _> = deserialize(&mut deserializer);

        let response = result.unwrap();
        let (_, citations, tool_calls) = response.message();
        let CompletionResponse {
            id,
            finish_reason,
            usage,
            ..
        } = response;

        assert_eq!(id, "abc123");
        assert_eq!(finish_reason, FinishReason::ToolCall);

        let Usage {
            billed_units,
            tokens,
        } = usage.unwrap();
        let BilledUnits {
            input_tokens: billed_input_tokens,
            output_tokens: billed_output_tokens,
            ..
        } = billed_units.unwrap();
        let Tokens {
            input_tokens,
            output_tokens,
        } = tokens.unwrap();

        assert_eq!(billed_input_tokens.unwrap(), 78.0);
        assert_eq!(billed_output_tokens.unwrap(), 27.0);
        assert_eq!(input_tokens.unwrap(), 1028.0);
        assert_eq!(output_tokens.unwrap(), 63.0);

        assert!(citations.is_empty());
        assert_eq!(tool_calls.len(), 1);

        let ToolCallFunction { name, arguments } = tool_calls[0].function.clone().unwrap();

        assert_eq!(name, "subtract");
        assert_eq!(arguments, serde_json::json!({"x": 5, "y": 2}));
    }

    #[test]
    fn test_convert_completion_message_to_message_and_back() {
        let completion_message = completion::Message::User {
            content: OneOrMany::one(completion::message::UserContent::Text(
                completion::message::Text {
                    text: "Hello, world!".to_string(),
                },
            )),
        };

        let messages: Vec<Message> = completion_message.clone().try_into().unwrap();
        let _converted_back: Vec<completion::Message> = messages
            .into_iter()
            .map(|msg| msg.try_into().unwrap())
            .collect::<Vec<_>>();
    }

    #[test]
    fn test_convert_message_to_completion_message_and_back() {
        let message = Message::User {
            content: OneOrMany::one(UserContent::Text {
                text: "Hello, world!".to_string(),
            }),
        };

        let completion_message: completion::Message = message.clone().try_into().unwrap();
        let _converted_back: Vec<Message> = completion_message.try_into().unwrap();
    }
}<|MERGE_RESOLUTION|>--- conflicted
+++ resolved
@@ -434,27 +434,15 @@
 
     pub(crate) fn create_completion_request(
         &self,
-<<<<<<< HEAD
         completion_request: CompletionRequest,
     ) -> Result<Value, CompletionError> {
-        let prompt = completion_request.prompt_with_context();
-
-        let mut messages: Vec<message::Message> =
-            if let Some(preamble) = completion_request.preamble {
-                vec![preamble.into()]
-            } else {
-                vec![]
-            };
-=======
-        completion_request: completion::CompletionRequest,
-    ) -> Result<completion::CompletionResponse<CompletionResponse>, CompletionError> {
+
         // Build up the order of messages (context, chat_history)
         let mut partial_history = vec![];
         if let Some(docs) = completion_request.normalized_documents() {
             partial_history.push(docs);
         }
         partial_history.extend(completion_request.chat_history);
->>>>>>> 1dd15d8f
 
         // Initialize full history with preamble (or empty if non-existent)
         let mut full_history: Vec<Message> = completion_request
