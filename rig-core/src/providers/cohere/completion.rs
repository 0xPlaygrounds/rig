use crate::{
    OneOrMany,
    completion::{self, CompletionError, GetTokenUsage},
    http_client::{self, HttpClientExt},
    json_utils,
    message::{self, Reasoning, ToolChoice},
    telemetry::SpanCombinator,
};
use std::collections::HashMap;

use super::client::Client;
use crate::completion::CompletionRequest;
use crate::providers::cohere::streaming::StreamingCompletionResponse;
use serde::{Deserialize, Serialize};
use tracing::{Instrument, info_span};

#[derive(Debug, Deserialize, Serialize)]
pub struct CompletionResponse {
    pub id: String,
    pub finish_reason: FinishReason,
    message: Message,
    #[serde(default)]
    pub usage: Option<Usage>,
}

impl CompletionResponse {
    /// Return that parts of the response for assistant messages w/o dealing with the other variants
    pub fn message(&self) -> (Vec<AssistantContent>, Vec<Citation>, Vec<ToolCall>) {
        let Message::Assistant {
            content,
            citations,
            tool_calls,
            ..
        } = self.message.clone()
        else {
            unreachable!("Completion responses will only return an assistant message")
        };

        (content, citations, tool_calls)
    }
}

impl crate::telemetry::ProviderResponseExt for CompletionResponse {
    type OutputMessage = Message;
    type Usage = Usage;

    fn get_response_id(&self) -> Option<String> {
        Some(self.id.clone())
    }

    fn get_response_model_name(&self) -> Option<String> {
        None
    }

    fn get_output_messages(&self) -> Vec<Self::OutputMessage> {
        vec![self.message.clone()]
    }

    fn get_text_response(&self) -> Option<String> {
        let Message::Assistant { ref content, .. } = self.message else {
            return None;
        };

        let res = content
            .iter()
            .filter_map(|x| {
                if let AssistantContent::Text { text } = x {
                    Some(text.to_string())
                } else {
                    None
                }
            })
            .collect::<Vec<String>>()
            .join("\n");

        if res.is_empty() { None } else { Some(res) }
    }

    fn get_usage(&self) -> Option<Self::Usage> {
        self.usage.clone()
    }
}

#[derive(Debug, Deserialize, PartialEq, Eq, Clone, Serialize)]
#[serde(rename_all = "SCREAMING_SNAKE_CASE")]
pub enum FinishReason {
    MaxTokens,
    StopSequence,
    Complete,
    Error,
    ToolCall,
}

#[derive(Debug, Deserialize, Clone, Serialize)]
pub struct Usage {
    #[serde(default)]
    pub billed_units: Option<BilledUnits>,
    #[serde(default)]
    pub tokens: Option<Tokens>,
}

impl GetTokenUsage for Usage {
    fn token_usage(&self) -> Option<crate::completion::Usage> {
        let mut usage = crate::completion::Usage::new();

        if let Some(ref billed_units) = self.billed_units {
            usage.input_tokens = billed_units.input_tokens.unwrap_or_default() as u64;
            usage.output_tokens = billed_units.output_tokens.unwrap_or_default() as u64;
            usage.total_tokens = usage.input_tokens + usage.output_tokens;
        }

        Some(usage)
    }
}

#[derive(Debug, Deserialize, Clone, Serialize)]
pub struct BilledUnits {
    #[serde(default)]
    pub output_tokens: Option<f64>,
    #[serde(default)]
    pub classifications: Option<f64>,
    #[serde(default)]
    pub search_units: Option<f64>,
    #[serde(default)]
    pub input_tokens: Option<f64>,
}

#[derive(Debug, Deserialize, Clone, Serialize)]
pub struct Tokens {
    #[serde(default)]
    pub input_tokens: Option<f64>,
    #[serde(default)]
    pub output_tokens: Option<f64>,
}

impl TryFrom<CompletionResponse> for completion::CompletionResponse<CompletionResponse> {
    type Error = CompletionError;

    fn try_from(response: CompletionResponse) -> Result<Self, Self::Error> {
        let (content, _, tool_calls) = response.message();

        let model_response = if !tool_calls.is_empty() {
            OneOrMany::many(
                tool_calls
                    .into_iter()
                    .filter_map(|tool_call| {
                        let ToolCallFunction { name, arguments } = tool_call.function?;
                        let id = tool_call.id.unwrap_or_else(|| name.clone());

                        Some(completion::AssistantContent::tool_call(id, name, arguments))
                    })
                    .collect::<Vec<_>>(),
            )
            .expect("We have atleast 1 tool call in this if block")
        } else {
            OneOrMany::many(content.into_iter().map(|content| match content {
                AssistantContent::Text { text } => completion::AssistantContent::text(text),
                AssistantContent::Thinking { thinking } => {
                    completion::AssistantContent::Reasoning(Reasoning {
                        id: None,
                        reasoning: vec![thinking],
                        signature: None,
                    })
                }
            }))
            .map_err(|_| {
                CompletionError::ResponseError(
                    "Response contained no message or tool call (empty)".to_owned(),
                )
            })?
        };

        let usage = response
            .usage
            .as_ref()
            .and_then(|usage| usage.tokens.as_ref())
            .map(|tokens| {
                let input_tokens = tokens.input_tokens.unwrap_or(0.0);
                let output_tokens = tokens.output_tokens.unwrap_or(0.0);

                completion::Usage {
                    input_tokens: input_tokens as u64,
                    output_tokens: output_tokens as u64,
                    total_tokens: (input_tokens + output_tokens) as u64,
                }
            })
            .unwrap_or_default();

        Ok(completion::CompletionResponse {
            choice: OneOrMany::many(model_response).expect("There is atleast one content"),
            usage,
            raw_response: response,
        })
    }
}

#[derive(Clone, Debug, Deserialize, Serialize, PartialEq, Eq)]
pub struct Document {
    pub id: String,
    pub data: HashMap<String, serde_json::Value>,
}

impl From<completion::Document> for Document {
    fn from(document: completion::Document) -> Self {
        let mut data: HashMap<String, serde_json::Value> = HashMap::new();

        // We use `.into()` here explicitly since the `document.additional_props` type will likely
        //  evolve into `serde_json::Value` in the future.
        document
            .additional_props
            .into_iter()
            .for_each(|(key, value)| {
                data.insert(key, value.into());
            });

        data.insert("text".to_string(), document.text.into());

        Self {
            id: document.id,
            data,
        }
    }
}

#[derive(Clone, Debug, Deserialize, Serialize, PartialEq, Eq)]
pub struct ToolCall {
    #[serde(default)]
    pub id: Option<String>,
    #[serde(default)]
    pub r#type: Option<ToolType>,
    #[serde(default)]
    pub function: Option<ToolCallFunction>,
}

#[derive(Clone, Debug, Deserialize, Serialize, PartialEq, Eq)]
pub struct ToolCallFunction {
    pub name: String,
    #[serde(with = "json_utils::stringified_json")]
    pub arguments: serde_json::Value,
}

#[derive(Clone, Default, Debug, Deserialize, Serialize, PartialEq, Eq)]
#[serde(rename_all = "lowercase")]
pub enum ToolType {
    #[default]
    Function,
}

#[derive(Clone, Debug, Deserialize, Serialize, PartialEq, Eq)]
pub struct Tool {
    pub r#type: ToolType,
    pub function: Function,
}

#[derive(Clone, Debug, Deserialize, Serialize, PartialEq, Eq)]
pub struct Function {
    pub name: String,
    #[serde(default)]
    pub description: Option<String>,
    pub parameters: serde_json::Value,
}

impl From<completion::ToolDefinition> for Tool {
    fn from(tool: completion::ToolDefinition) -> Self {
        Self {
            r#type: ToolType::default(),
            function: Function {
                name: tool.name,
                description: Some(tool.description),
                parameters: tool.parameters,
            },
        }
    }
}

#[derive(Debug, Clone, Deserialize, Serialize, PartialEq, Eq)]
#[serde(tag = "role", rename_all = "lowercase")]
pub enum Message {
    User {
        content: OneOrMany<UserContent>,
    },

    Assistant {
        #[serde(default)]
        content: Vec<AssistantContent>,
        #[serde(default)]
        citations: Vec<Citation>,
        #[serde(default)]
        tool_calls: Vec<ToolCall>,
        #[serde(default)]
        tool_plan: Option<String>,
    },

    Tool {
        content: OneOrMany<ToolResultContent>,
        tool_call_id: String,
    },

    System {
        content: String,
    },
}

#[derive(Debug, Clone, Deserialize, Serialize, PartialEq, Eq)]
#[serde(tag = "type", rename_all = "lowercase")]
pub enum UserContent {
    Text { text: String },
    ImageUrl { image_url: ImageUrl },
}

#[derive(Debug, Clone, Deserialize, Serialize, PartialEq, Eq)]
#[serde(tag = "type", rename_all = "lowercase")]
pub enum AssistantContent {
    Text { text: String },
    Thinking { thinking: String },
}

#[derive(Debug, Clone, Deserialize, Serialize, PartialEq, Eq)]
pub struct ImageUrl {
    pub url: String,
}

#[derive(Debug, Clone, Deserialize, Serialize, PartialEq, Eq)]
pub enum ToolResultContent {
    Text { text: String },
    Document { document: Document },
}

#[derive(Debug, Clone, Serialize, Deserialize, PartialEq, Eq)]
pub struct Citation {
    #[serde(default)]
    pub start: Option<u32>,
    #[serde(default)]
    pub end: Option<u32>,
    #[serde(default)]
    pub text: Option<String>,
    #[serde(rename = "type")]
    pub citation_type: Option<CitationType>,
    #[serde(default)]
    pub sources: Vec<Source>,
}

#[derive(Debug, Clone, Serialize, Deserialize, PartialEq, Eq)]
#[serde(tag = "type", rename_all = "lowercase")]
pub enum Source {
    Document {
        id: Option<String>,
        document: Option<serde_json::Map<String, serde_json::Value>>,
    },
    Tool {
        id: Option<String>,
        tool_output: Option<serde_json::Map<String, serde_json::Value>>,
    },
}

#[derive(Debug, Clone, Serialize, Deserialize, PartialEq, Eq)]
#[serde(rename_all = "SCREAMING_SNAKE_CASE")]
pub enum CitationType {
    TextContent,
    Plan,
}

impl TryFrom<message::Message> for Vec<Message> {
    type Error = message::MessageError;

    fn try_from(message: message::Message) -> Result<Self, Self::Error> {
        Ok(match message {
            message::Message::User { content } => content
                .into_iter()
                .map(|content| match content {
                    message::UserContent::Text(message::Text { text }) => Ok(Message::User {
                        content: OneOrMany::one(UserContent::Text { text }),
                    }),
                    message::UserContent::ToolResult(message::ToolResult {
                        id, content, ..
                    }) => Ok(Message::Tool {
                        tool_call_id: id,
                        content: content.try_map(|content| match content {
                            message::ToolResultContent::Text(text) => {
                                Ok(ToolResultContent::Text { text: text.text })
                            }
                            _ => Err(message::MessageError::ConversionError(
                                "Only text tool result content is supported by Cohere".to_owned(),
                            )),
                        })?,
                    }),
                    _ => Err(message::MessageError::ConversionError(
                        "Only text content is supported by Cohere".to_owned(),
                    )),
                })
                .collect::<Result<Vec<_>, _>>()?,
            message::Message::Assistant { content, .. } => {
                let mut text_content = vec![];
                let mut tool_calls = vec![];
                content.into_iter().for_each(|content| match content {
                    message::AssistantContent::Text(message::Text { text }) => {
                        text_content.push(AssistantContent::Text { text });
                    }
                    message::AssistantContent::ToolCall(message::ToolCall {
                        id,
                        function:
                            message::ToolFunction {
                                name, arguments, ..
                            },
                        ..
                    }) => {
                        tool_calls.push(ToolCall {
                            id: Some(id),
                            r#type: Some(ToolType::Function),
                            function: Some(ToolCallFunction {
                                name,
                                arguments: serde_json::to_value(arguments).unwrap_or_default(),
                            }),
                        });
                    }
                    message::AssistantContent::Reasoning(Reasoning { reasoning, .. }) => {
                        let thinking = reasoning.join("\n");
                        text_content.push(AssistantContent::Thinking { thinking });
                    }
                });

                vec![Message::Assistant {
                    content: text_content,
                    citations: vec![],
                    tool_calls,
                    tool_plan: None,
                }]
            }
        })
    }
}

impl TryFrom<Message> for message::Message {
    type Error = message::MessageError;

    fn try_from(message: Message) -> Result<Self, Self::Error> {
        match message {
            Message::User { content } => Ok(message::Message::User {
                content: content.map(|content| match content {
                    UserContent::Text { text } => {
                        message::UserContent::Text(message::Text { text })
                    }
                    UserContent::ImageUrl { image_url } => {
                        message::UserContent::image_url(image_url.url, None, None)
                    }
                }),
            }),
            Message::Assistant {
                content,
                tool_calls,
                ..
            } => {
                let mut content = content
                    .into_iter()
                    .map(|content| match content {
                        AssistantContent::Text { text } => message::AssistantContent::text(text),
                        AssistantContent::Thinking { thinking } => {
                            message::AssistantContent::Reasoning(Reasoning {
                                id: None,
                                reasoning: vec![thinking],
                                signature: None,
                            })
                        }
                    })
                    .collect::<Vec<_>>();

                content.extend(tool_calls.into_iter().filter_map(|tool_call| {
                    let ToolCallFunction { name, arguments } = tool_call.function?;

                    Some(message::AssistantContent::tool_call(
                        tool_call.id.unwrap_or_else(|| name.clone()),
                        name,
                        arguments,
                    ))
                }));

                let content = OneOrMany::many(content).map_err(|_| {
                    message::MessageError::ConversionError(
                        "Expected either text content or tool calls".to_string(),
                    )
                })?;

                Ok(message::Message::Assistant { id: None, content })
            }
            Message::Tool {
                content,
                tool_call_id,
            } => {
                let content = content.try_map(|content| {
                    Ok(match content {
                        ToolResultContent::Text { text } => message::ToolResultContent::text(text),
                        ToolResultContent::Document { document } => {
                            message::ToolResultContent::text(
                                serde_json::to_string(&document.data).map_err(|e| {
                                    message::MessageError::ConversionError(
                                        format!("Failed to convert tool result document content into text: {e}"),
                                    )
                                })?,
                            )
                        }
                    })
                })?;

                Ok(message::Message::User {
                    content: OneOrMany::one(message::UserContent::tool_result(
                        tool_call_id,
                        content,
                    )),
                })
            }
            Message::System { content } => Ok(message::Message::user(content)),
        }
    }
}

#[derive(Clone)]
pub struct CompletionModel<T = reqwest::Client> {
    pub(crate) client: Client<T>,
    pub model: String,
}

<<<<<<< HEAD
#[derive(Debug, Serialize, Deserialize)]
pub(super) struct CohereCompletionRequest {
    model: String,
    pub messages: Vec<Message>,
    documents: Vec<crate::completion::Document>,
    #[serde(skip_serializing_if = "Option::is_none")]
    temperature: Option<f64>,
    #[serde(skip_serializing_if = "Vec::is_empty")]
    tools: Vec<Tool>,
    #[serde(skip_serializing_if = "Option::is_none")]
    tool_choice: Option<ToolChoice>,
    #[serde(flatten, skip_serializing_if = "Option::is_none")]
    pub additional_params: Option<serde_json::Value>,
}
=======
impl<T> CompletionModel<T>
where
    T: HttpClientExt,
{
    pub fn new(client: Client<T>, model: impl Into<String>) -> Self {
        Self {
            client,
            model: model.into(),
        }
    }

    pub fn with_model(client: Client<T>, model: &str) -> Self {
        Self {
            client,
            model: model.to_string(),
        }
    }
>>>>>>> e61eb049

impl TryFrom<(&str, CompletionRequest)> for CohereCompletionRequest {
    type Error = CompletionError;

    fn try_from((model, req): (&str, CompletionRequest)) -> Result<Self, Self::Error> {
        let mut partial_history = vec![];
        if let Some(docs) = req.normalized_documents() {
            partial_history.push(docs);
        }
        partial_history.extend(req.chat_history);

        let mut full_history: Vec<Message> = req.preamble.map_or_else(Vec::new, |preamble| {
            vec![Message::System { content: preamble }]
        });

        full_history.extend(
            partial_history
                .into_iter()
                .map(message::Message::try_into)
                .collect::<Result<Vec<Vec<Message>>, _>>()?
                .into_iter()
                .flatten()
                .collect::<Vec<_>>(),
        );

        let tool_choice = if let Some(tool_choice) = req.tool_choice {
            if !matches!(tool_choice, ToolChoice::Auto) {
                Some(tool_choice)
            } else {
                return Err(CompletionError::RequestError(
                    "\"auto\" is not an allowed tool_choice value in the Cohere API".into(),
                ));
            }
        } else {
            None
        };

        Ok(Self {
            model: model.to_string(),
            messages: full_history,
            documents: req.documents,
            temperature: req.temperature,
            tools: req.tools.into_iter().map(Tool::from).collect::<Vec<_>>(),
            tool_choice,
            additional_params: req.additional_params,
        })
    }
}

impl<T> CompletionModel<T>
where
    T: HttpClientExt,
{
    pub fn new(client: Client<T>, model: CompletionModels) -> Self {
        Self {
            client,
            model: model.to_string(),
        }
    }
}

impl<T> completion::CompletionModel for CompletionModel<T>
where
    T: HttpClientExt + Clone + 'static,
{
    type Response = CompletionResponse;
    type StreamingResponse = StreamingCompletionResponse;
    type Client = Client<T>;

    fn make(client: &Self::Client, model: impl Into<String>) -> Self {
        Self::new(client.clone(), model.into())
    }

    #[cfg_attr(feature = "worker", worker::send)]
    async fn completion(
        &self,
        completion_request: completion::CompletionRequest,
    ) -> Result<completion::CompletionResponse<CompletionResponse>, CompletionError> {
        let request = CohereCompletionRequest::try_from((self.model.as_ref(), completion_request))?;

        let llm_span = if tracing::Span::current().is_disabled() {
            info_span!(
            target: "rig::completions",
            "chat",
            gen_ai.operation.name = "chat",
            gen_ai.provider.name = "cohere",
            gen_ai.request.model = self.model,
            gen_ai.response.id = tracing::field::Empty,
            gen_ai.response.model = self.model,
            gen_ai.usage.output_tokens = tracing::field::Empty,
            gen_ai.usage.input_tokens = tracing::field::Empty,
            gen_ai.input.messages = serde_json::to_string(&request.messages)?,
            gen_ai.output.messages = tracing::field::Empty,
            )
        } else {
            tracing::Span::current()
        };

        tracing::trace!(
            "Cohere request: {}",
            serde_json::to_string_pretty(&request)?
        );

        let req_body = serde_json::to_vec(&request)?;

        let req = self.client.post("/v2/chat")?.body(req_body).unwrap();

        async {
            let response = self
                .client
                .http_client()
                .send::<_, bytes::Bytes>(req)
                .await
                .map_err(|e| http_client::Error::Instance(e.into()))?;

            let status = response.status();
            let body = response.into_body().into_future().await?.to_owned();

            if status.is_success() {
                let json_response: CompletionResponse = serde_json::from_slice(&body)?;
                let span = tracing::Span::current();
                span.record_token_usage(&json_response.usage);
                span.record_model_output(&json_response.message);
                span.record_response_metadata(&json_response);
                tracing::trace!(
                    target: "rig::completions",
                    "Cohere completion response: {}",
                    serde_json::to_string_pretty(&json_response)?
                );
                let completion: completion::CompletionResponse<CompletionResponse> =
                    json_response.try_into()?;
                Ok(completion)
            } else {
                Err(CompletionError::ProviderError(
                    String::from_utf8_lossy(&body).to_string(),
                ))
            }
        }
        .instrument(llm_span)
        .await
    }

    #[cfg_attr(feature = "worker", worker::send)]
    async fn stream(
        &self,
        request: CompletionRequest,
    ) -> Result<
        crate::streaming::StreamingCompletionResponse<Self::StreamingResponse>,
        CompletionError,
    > {
        CompletionModel::stream(self, request).await
    }
}
#[cfg(test)]
mod tests {
    use super::*;
    use serde_path_to_error::deserialize;

    #[test]
    fn test_deserialize_completion_response() {
        let json_data = r#"
        {
            "id": "abc123",
            "message": {
                "role": "assistant",
                "tool_plan": "I will use the subtract tool to find the difference between 2 and 5.",
                "tool_calls": [
                        {
                            "id": "subtract_sm6ps6fb6y9f",
                            "type": "function",
                            "function": {
                                "name": "subtract",
                                "arguments": "{\"x\":5,\"y\":2}"
                            }
                        }
                    ]
                },
                "finish_reason": "TOOL_CALL",
                "usage": {
                "billed_units": {
                    "input_tokens": 78,
                    "output_tokens": 27
                },
                "tokens": {
                    "input_tokens": 1028,
                    "output_tokens": 63
                }
            }
        }
        "#;

        let mut deserializer = serde_json::Deserializer::from_str(json_data);
        let result: Result<CompletionResponse, _> = deserialize(&mut deserializer);

        let response = result.unwrap();
        let (_, citations, tool_calls) = response.message();
        let CompletionResponse {
            id,
            finish_reason,
            usage,
            ..
        } = response;

        assert_eq!(id, "abc123");
        assert_eq!(finish_reason, FinishReason::ToolCall);

        let Usage {
            billed_units,
            tokens,
        } = usage.unwrap();
        let BilledUnits {
            input_tokens: billed_input_tokens,
            output_tokens: billed_output_tokens,
            ..
        } = billed_units.unwrap();
        let Tokens {
            input_tokens,
            output_tokens,
        } = tokens.unwrap();

        assert_eq!(billed_input_tokens.unwrap(), 78.0);
        assert_eq!(billed_output_tokens.unwrap(), 27.0);
        assert_eq!(input_tokens.unwrap(), 1028.0);
        assert_eq!(output_tokens.unwrap(), 63.0);

        assert!(citations.is_empty());
        assert_eq!(tool_calls.len(), 1);

        let ToolCallFunction { name, arguments } = tool_calls[0].function.clone().unwrap();

        assert_eq!(name, "subtract");
        assert_eq!(arguments, serde_json::json!({"x": 5, "y": 2}));
    }

    #[test]
    fn test_convert_completion_message_to_message_and_back() {
        let completion_message = completion::Message::User {
            content: OneOrMany::one(completion::message::UserContent::Text(
                completion::message::Text {
                    text: "Hello, world!".to_string(),
                },
            )),
        };

        let messages: Vec<Message> = completion_message.clone().try_into().unwrap();
        let _converted_back: Vec<completion::Message> = messages
            .into_iter()
            .map(|msg| msg.try_into().unwrap())
            .collect::<Vec<_>>();
    }

    #[test]
    fn test_convert_message_to_completion_message_and_back() {
        let message = Message::User {
            content: OneOrMany::one(UserContent::Text {
                text: "Hello, world!".to_string(),
            }),
        };

        let completion_message: completion::Message = message.clone().try_into().unwrap();
        let _converted_back: Vec<Message> = completion_message.try_into().unwrap();
    }
}<|MERGE_RESOLUTION|>--- conflicted
+++ resolved
@@ -519,7 +519,6 @@
     pub model: String,
 }
 
-<<<<<<< HEAD
 #[derive(Debug, Serialize, Deserialize)]
 pub(super) struct CohereCompletionRequest {
     model: String,
@@ -534,25 +533,6 @@
     #[serde(flatten, skip_serializing_if = "Option::is_none")]
     pub additional_params: Option<serde_json::Value>,
 }
-=======
-impl<T> CompletionModel<T>
-where
-    T: HttpClientExt,
-{
-    pub fn new(client: Client<T>, model: impl Into<String>) -> Self {
-        Self {
-            client,
-            model: model.into(),
-        }
-    }
-
-    pub fn with_model(client: Client<T>, model: &str) -> Self {
-        Self {
-            client,
-            model: model.to_string(),
-        }
-    }
->>>>>>> e61eb049
 
 impl TryFrom<(&str, CompletionRequest)> for CohereCompletionRequest {
     type Error = CompletionError;
