// ================================================================
// OpenAI Completion API
// ================================================================

use super::{
    CompletionsClient as Client,
    client::{ApiErrorResponse, ApiResponse},
    streaming::StreamingCompletionResponse,
};
use crate::completion::{
    CompletionError, CompletionRequest as CoreCompletionRequest, GetTokenUsage,
};
use crate::http_client::{self, HttpClientExt};
use crate::message::{AudioMediaType, DocumentSourceKind, ImageDetail, MimeType};
use crate::one_or_many::string_or_one_or_many;
use crate::telemetry::{ProviderResponseExt, SpanCombinator};
use crate::wasm_compat::{WasmCompatSend, WasmCompatSync};
use crate::{OneOrMany, completion, json_utils, message};
use serde::{Deserialize, Serialize};
use std::convert::Infallible;
use std::fmt;
use tracing::{Instrument, Level, enabled, info_span};

use std::str::FromStr;

pub mod streaming;

/// `gpt-5.1` completion model
pub const GPT_5_1: &str = "gpt-5.1";

/// `gpt-5` completion model
pub const GPT_5: &str = "gpt-5";
/// `gpt-5` completion model
pub const GPT_5_MINI: &str = "gpt-5-mini";
/// `gpt-5` completion model
pub const GPT_5_NANO: &str = "gpt-5-nano";

/// `gpt-4.5-preview` completion model
pub const GPT_4_5_PREVIEW: &str = "gpt-4.5-preview";
/// `gpt-4.5-preview-2025-02-27` completion model
pub const GPT_4_5_PREVIEW_2025_02_27: &str = "gpt-4.5-preview-2025-02-27";
/// `gpt-4o-2024-11-20` completion model (this is newer than 4o)
pub const GPT_4O_2024_11_20: &str = "gpt-4o-2024-11-20";
/// `gpt-4o` completion model
pub const GPT_4O: &str = "gpt-4o";
/// `gpt-4o-mini` completion model
pub const GPT_4O_MINI: &str = "gpt-4o-mini";
/// `gpt-4o-2024-05-13` completion model
pub const GPT_4O_2024_05_13: &str = "gpt-4o-2024-05-13";
/// `gpt-4-turbo` completion model
pub const GPT_4_TURBO: &str = "gpt-4-turbo";
/// `gpt-4-turbo-2024-04-09` completion model
pub const GPT_4_TURBO_2024_04_09: &str = "gpt-4-turbo-2024-04-09";
/// `gpt-4-turbo-preview` completion model
pub const GPT_4_TURBO_PREVIEW: &str = "gpt-4-turbo-preview";
/// `gpt-4-0125-preview` completion model
pub const GPT_4_0125_PREVIEW: &str = "gpt-4-0125-preview";
/// `gpt-4-1106-preview` completion model
pub const GPT_4_1106_PREVIEW: &str = "gpt-4-1106-preview";
/// `gpt-4-vision-preview` completion model
pub const GPT_4_VISION_PREVIEW: &str = "gpt-4-vision-preview";
/// `gpt-4-1106-vision-preview` completion model
pub const GPT_4_1106_VISION_PREVIEW: &str = "gpt-4-1106-vision-preview";
/// `gpt-4` completion model
pub const GPT_4: &str = "gpt-4";
/// `gpt-4-0613` completion model
pub const GPT_4_0613: &str = "gpt-4-0613";
/// `gpt-4-32k` completion model
pub const GPT_4_32K: &str = "gpt-4-32k";
/// `gpt-4-32k-0613` completion model
pub const GPT_4_32K_0613: &str = "gpt-4-32k-0613";

/// `o4-mini-2025-04-16` completion model
pub const O4_MINI_2025_04_16: &str = "o4-mini-2025-04-16";
/// `o4-mini` completion model
pub const O4_MINI: &str = "o4-mini";
/// `o3` completion model
pub const O3: &str = "o3";
/// `o3-mini` completion model
pub const O3_MINI: &str = "o3-mini";
/// `o3-mini-2025-01-31` completion model
pub const O3_MINI_2025_01_31: &str = "o3-mini-2025-01-31";
/// `o1-pro` completion model
pub const O1_PRO: &str = "o1-pro";
/// `o1`` completion model
pub const O1: &str = "o1";
/// `o1-2024-12-17` completion model
pub const O1_2024_12_17: &str = "o1-2024-12-17";
/// `o1-preview` completion model
pub const O1_PREVIEW: &str = "o1-preview";
/// `o1-preview-2024-09-12` completion model
pub const O1_PREVIEW_2024_09_12: &str = "o1-preview-2024-09-12";
/// `o1-mini completion model
pub const O1_MINI: &str = "o1-mini";
/// `o1-mini-2024-09-12` completion model
pub const O1_MINI_2024_09_12: &str = "o1-mini-2024-09-12";

/// `gpt-4.1-mini` completion model
pub const GPT_4_1_MINI: &str = "gpt-4.1-mini";
/// `gpt-4.1-nano` completion model
pub const GPT_4_1_NANO: &str = "gpt-4.1-nano";
/// `gpt-4.1-2025-04-14` completion model
pub const GPT_4_1_2025_04_14: &str = "gpt-4.1-2025-04-14";
/// `gpt-4.1` completion model
pub const GPT_4_1: &str = "gpt-4.1";

impl From<ApiErrorResponse> for CompletionError {
    fn from(err: ApiErrorResponse) -> Self {
        CompletionError::ProviderError(err.message)
    }
}

#[derive(Debug, Serialize, Deserialize, PartialEq, Clone)]
#[serde(tag = "role", rename_all = "lowercase")]
pub enum Message {
    #[serde(alias = "developer")]
    System {
        #[serde(deserialize_with = "string_or_one_or_many")]
        content: OneOrMany<SystemContent>,
        #[serde(skip_serializing_if = "Option::is_none")]
        name: Option<String>,
    },
    User {
        #[serde(deserialize_with = "string_or_one_or_many")]
        content: OneOrMany<UserContent>,
        #[serde(skip_serializing_if = "Option::is_none")]
        name: Option<String>,
    },
    Assistant {
        #[serde(default, deserialize_with = "json_utils::string_or_vec")]
        content: Vec<AssistantContent>,
        #[serde(skip_serializing_if = "Option::is_none")]
        refusal: Option<String>,
        #[serde(skip_serializing_if = "Option::is_none")]
        audio: Option<AudioAssistant>,
        #[serde(skip_serializing_if = "Option::is_none")]
        name: Option<String>,
        #[serde(
            default,
            deserialize_with = "json_utils::null_or_vec",
            skip_serializing_if = "Vec::is_empty"
        )]
        tool_calls: Vec<ToolCall>,
    },
    #[serde(rename = "tool")]
    ToolResult {
        tool_call_id: String,
        content: OneOrMany<ToolResultContent>,
    },
}

impl Message {
    pub fn system(content: &str) -> Self {
        Message::System {
            content: OneOrMany::one(content.to_owned().into()),
            name: None,
        }
    }
}

#[derive(Debug, Serialize, Deserialize, PartialEq, Clone)]
pub struct AudioAssistant {
    pub id: String,
}

#[derive(Debug, Serialize, Deserialize, PartialEq, Clone)]
pub struct SystemContent {
    #[serde(default)]
    pub r#type: SystemContentType,
    pub text: String,
}

#[derive(Default, Debug, Serialize, Deserialize, PartialEq, Clone)]
#[serde(rename_all = "lowercase")]
pub enum SystemContentType {
    #[default]
    Text,
}

#[derive(Debug, Serialize, Deserialize, PartialEq, Clone)]
#[serde(tag = "type", rename_all = "lowercase")]
pub enum AssistantContent {
    Text { text: String },
    Refusal { refusal: String },
}

impl From<AssistantContent> for completion::AssistantContent {
    fn from(value: AssistantContent) -> Self {
        match value {
            AssistantContent::Text { text } => completion::AssistantContent::text(text),
            AssistantContent::Refusal { refusal } => completion::AssistantContent::text(refusal),
        }
    }
}

#[derive(Debug, Serialize, Deserialize, PartialEq, Clone)]
#[serde(tag = "type", rename_all = "lowercase")]
pub enum UserContent {
    Text {
        text: String,
    },
    #[serde(rename = "image_url")]
    Image {
        image_url: ImageUrl,
    },
    Audio {
        input_audio: InputAudio,
    },
}

#[derive(Debug, Serialize, Deserialize, PartialEq, Clone)]
pub struct ImageUrl {
    pub url: String,
    #[serde(default)]
    pub detail: ImageDetail,
}

#[derive(Debug, Serialize, Deserialize, PartialEq, Clone)]
pub struct InputAudio {
    pub data: String,
    pub format: AudioMediaType,
}

#[derive(Debug, Serialize, Deserialize, PartialEq, Clone)]
pub struct ToolResultContent {
    #[serde(default)]
    r#type: ToolResultContentType,
    pub text: String,
}

#[derive(Default, Debug, Serialize, Deserialize, PartialEq, Clone)]
#[serde(rename_all = "lowercase")]
pub enum ToolResultContentType {
    #[default]
    Text,
}

impl FromStr for ToolResultContent {
    type Err = Infallible;

    fn from_str(s: &str) -> Result<Self, Self::Err> {
        Ok(s.to_owned().into())
    }
}

impl From<String> for ToolResultContent {
    fn from(s: String) -> Self {
        ToolResultContent {
            r#type: ToolResultContentType::default(),
            text: s,
        }
    }
}

#[derive(Debug, Serialize, Deserialize, PartialEq, Clone)]
pub struct ToolCall {
    pub id: String,
    #[serde(default)]
    pub r#type: ToolType,
    pub function: Function,
}

#[derive(Default, Debug, Serialize, Deserialize, PartialEq, Clone)]
#[serde(rename_all = "lowercase")]
pub enum ToolType {
    #[default]
    Function,
}

#[derive(Debug, Deserialize, Serialize, Clone)]
pub struct ToolDefinition {
    pub r#type: String,
    pub function: completion::ToolDefinition,
}

impl From<completion::ToolDefinition> for ToolDefinition {
    fn from(tool: completion::ToolDefinition) -> Self {
        Self {
            r#type: "function".into(),
            function: tool,
        }
    }
}

#[derive(Default, Clone, Debug, Deserialize, Serialize, PartialEq)]
#[serde(rename_all = "snake_case")]
pub enum ToolChoice {
    #[default]
    Auto,
    None,
    Required,
}

impl TryFrom<crate::message::ToolChoice> for ToolChoice {
    type Error = CompletionError;
    fn try_from(value: crate::message::ToolChoice) -> Result<Self, Self::Error> {
        let res = match value {
            message::ToolChoice::Specific { .. } => {
                return Err(CompletionError::ProviderError(
                    "Provider doesn't support only using specific tools".to_string(),
                ));
            }
            message::ToolChoice::Auto => Self::Auto,
            message::ToolChoice::None => Self::None,
            message::ToolChoice::Required => Self::Required,
        };

        Ok(res)
    }
}

#[derive(Debug, Serialize, Deserialize, PartialEq, Clone)]
pub struct Function {
    pub name: String,
    #[serde(with = "json_utils::stringified_json")]
    pub arguments: serde_json::Value,
}

impl TryFrom<message::ToolResult> for Message {
    type Error = message::MessageError;

    fn try_from(value: message::ToolResult) -> Result<Self, Self::Error> {
        Ok(Message::ToolResult {
            tool_call_id: value.id,
            content: value.content.try_map(|content| match content {
                message::ToolResultContent::Text(message::Text { text }) => Ok(text.into()),
                _ => Err(message::MessageError::ConversionError(
                    "Tool result content does not support non-text".into(),
                )),
            })?,
        })
    }
}

impl TryFrom<message::UserContent> for UserContent {
    type Error = message::MessageError;

    fn try_from(value: message::UserContent) -> Result<Self, Self::Error> {
        match value {
            message::UserContent::Text(message::Text { text }) => Ok(UserContent::Text { text }),
            message::UserContent::Image(message::Image {
                data,
                detail,
                media_type,
                ..
            }) => match data {
                DocumentSourceKind::Url(url) => Ok(UserContent::Image {
                    image_url: ImageUrl {
                        url,
                        detail: detail.unwrap_or_default(),
                    },
                }),
                DocumentSourceKind::Base64(data) => {
                    let url = format!(
                        "data:{};base64,{}",
                        media_type.map(|i| i.to_mime_type()).ok_or(
                            message::MessageError::ConversionError(
                                "OpenAI Image URI must have media type".into()
                            )
                        )?,
                        data
                    );

                    let detail = detail.ok_or(message::MessageError::ConversionError(
                        "OpenAI image URI must have image detail".into(),
                    ))?;

                    Ok(UserContent::Image {
                        image_url: ImageUrl { url, detail },
                    })
                }
                DocumentSourceKind::Raw(_) => Err(message::MessageError::ConversionError(
                    "Raw files not supported, encode as base64 first".into(),
                )),
                DocumentSourceKind::Unknown => Err(message::MessageError::ConversionError(
                    "Document has no body".into(),
                )),
                doc => Err(message::MessageError::ConversionError(format!(
                    "Unsupported document type: {doc:?}"
                ))),
            },
            message::UserContent::Document(message::Document { data, .. }) => {
                if let DocumentSourceKind::Base64(text) | DocumentSourceKind::String(text) = data {
                    Ok(UserContent::Text { text })
                } else {
                    Err(message::MessageError::ConversionError(
                        "Documents must be base64 or a string".into(),
                    ))
                }
            }
            message::UserContent::Audio(message::Audio {
                data, media_type, ..
            }) => match data {
                DocumentSourceKind::Base64(data) => Ok(UserContent::Audio {
                    input_audio: InputAudio {
                        data,
                        format: match media_type {
                            Some(media_type) => media_type,
                            None => AudioMediaType::MP3,
                        },
                    },
                }),
                DocumentSourceKind::Url(_) => Err(message::MessageError::ConversionError(
                    "URLs are not supported for audio".into(),
                )),
                DocumentSourceKind::Raw(_) => Err(message::MessageError::ConversionError(
                    "Raw files are not supported for audio".into(),
                )),
                DocumentSourceKind::Unknown => Err(message::MessageError::ConversionError(
                    "Audio has no body".into(),
                )),
                audio => Err(message::MessageError::ConversionError(format!(
                    "Unsupported audio type: {audio:?}"
                ))),
            },
            message::UserContent::ToolResult(_) => Err(message::MessageError::ConversionError(
                "Tool result is in unsupported format".into(),
            )),
            message::UserContent::Video(_) => Err(message::MessageError::ConversionError(
                "Video is in unsupported format".into(),
            )),
        }
    }
}

impl TryFrom<OneOrMany<message::UserContent>> for Vec<Message> {
    type Error = message::MessageError;

    fn try_from(value: OneOrMany<message::UserContent>) -> Result<Self, Self::Error> {
        let (tool_results, other_content): (Vec<_>, Vec<_>) = value
            .into_iter()
            .partition(|content| matches!(content, message::UserContent::ToolResult(_)));

        // If there are messages with both tool results and user content, openai will only
        //  handle tool results. It's unlikely that there will be both.
        if !tool_results.is_empty() {
            tool_results
                .into_iter()
                .map(|content| match content {
                    message::UserContent::ToolResult(tool_result) => tool_result.try_into(),
                    _ => unreachable!(),
                })
                .collect::<Result<Vec<_>, _>>()
        } else {
            let other_content: Vec<UserContent> = other_content
                .into_iter()
                .map(|content| content.try_into())
                .collect::<Result<Vec<_>, _>>()?;

            let other_content = OneOrMany::many(other_content)
                .expect("There must be other content here if there were no tool result content");

            Ok(vec![Message::User {
                content: other_content,
                name: None,
            }])
        }
    }
}

impl TryFrom<OneOrMany<message::AssistantContent>> for Vec<Message> {
    type Error = message::MessageError;

    fn try_from(value: OneOrMany<message::AssistantContent>) -> Result<Self, Self::Error> {
        let (text_content, tool_calls) = value.into_iter().fold(
            (Vec::new(), Vec::new()),
            |(mut texts, mut tools), content| {
                match content {
                    message::AssistantContent::Text(text) => texts.push(text),
                    message::AssistantContent::ToolCall(tool_call) => tools.push(tool_call),
                    message::AssistantContent::Reasoning(_) => {
                        unimplemented!("The OpenAI Completions API doesn't support reasoning!");
                    }
                    message::AssistantContent::Image(_) => {
                        unimplemented!(
                            "The OpenAI Completions API doesn't support image content in assistant messages!"
                        );
                    }
                }
                (texts, tools)
            },
        );

        // `OneOrMany` ensures at least one `AssistantContent::Text` or `ToolCall` exists,
        //  so either `content` or `tool_calls` will have some content.
        Ok(vec![Message::Assistant {
            content: text_content
                .into_iter()
                .map(|content| content.text.into())
                .collect::<Vec<_>>(),
            refusal: None,
            audio: None,
            name: None,
            tool_calls: tool_calls
                .into_iter()
                .map(|tool_call| tool_call.into())
                .collect::<Vec<_>>(),
        }])
    }
}

impl TryFrom<message::Message> for Vec<Message> {
    type Error = message::MessageError;

    fn try_from(message: message::Message) -> Result<Self, Self::Error> {
        match message {
            message::Message::User { content } => content.try_into(),
            message::Message::Assistant { content, .. } => content.try_into(),
        }
    }
}

impl From<message::ToolCall> for ToolCall {
    fn from(tool_call: message::ToolCall) -> Self {
        Self {
            id: tool_call.id,
            r#type: ToolType::default(),
            function: Function {
                name: tool_call.function.name,
                arguments: tool_call.function.arguments,
            },
        }
    }
}

impl From<ToolCall> for message::ToolCall {
    fn from(tool_call: ToolCall) -> Self {
        Self {
            id: tool_call.id,
            call_id: None,
            function: message::ToolFunction {
                name: tool_call.function.name,
                arguments: tool_call.function.arguments,
            },
        }
    }
}

impl TryFrom<Message> for message::Message {
    type Error = message::MessageError;

    fn try_from(message: Message) -> Result<Self, Self::Error> {
        Ok(match message {
            Message::User { content, .. } => message::Message::User {
                content: content.map(|content| content.into()),
            },
            Message::Assistant {
                content,
                tool_calls,
                ..
            } => {
                let mut content = content
                    .into_iter()
                    .map(|content| match content {
                        AssistantContent::Text { text } => message::AssistantContent::text(text),

                        // TODO: Currently, refusals are converted into text, but should be
                        //  investigated for generalization.
                        AssistantContent::Refusal { refusal } => {
                            message::AssistantContent::text(refusal)
                        }
                    })
                    .collect::<Vec<_>>();

                content.extend(
                    tool_calls
                        .into_iter()
                        .map(|tool_call| Ok(message::AssistantContent::ToolCall(tool_call.into())))
                        .collect::<Result<Vec<_>, _>>()?,
                );

                message::Message::Assistant {
                    id: None,
                    content: OneOrMany::many(content).map_err(|_| {
                        message::MessageError::ConversionError(
                            "Neither `content` nor `tool_calls` was provided to the Message"
                                .to_owned(),
                        )
                    })?,
                }
            }

            Message::ToolResult {
                tool_call_id,
                content,
            } => message::Message::User {
                content: OneOrMany::one(message::UserContent::tool_result(
                    tool_call_id,
                    content.map(|content| message::ToolResultContent::text(content.text)),
                )),
            },

            // System messages should get stripped out when converting messages, this is just a
            // stop gap to avoid obnoxious error handling or panic occurring.
            Message::System { content, .. } => message::Message::User {
                content: content.map(|content| message::UserContent::text(content.text)),
            },
        })
    }
}

impl From<UserContent> for message::UserContent {
    fn from(content: UserContent) -> Self {
        match content {
            UserContent::Text { text } => message::UserContent::text(text),
            UserContent::Image { image_url } => {
                message::UserContent::image_url(image_url.url, None, Some(image_url.detail))
            }
            UserContent::Audio { input_audio } => {
                message::UserContent::audio(input_audio.data, Some(input_audio.format))
            }
        }
    }
}

impl From<String> for UserContent {
    fn from(s: String) -> Self {
        UserContent::Text { text: s }
    }
}

impl FromStr for UserContent {
    type Err = Infallible;

    fn from_str(s: &str) -> Result<Self, Self::Err> {
        Ok(UserContent::Text {
            text: s.to_string(),
        })
    }
}

impl From<String> for AssistantContent {
    fn from(s: String) -> Self {
        AssistantContent::Text { text: s }
    }
}

impl FromStr for AssistantContent {
    type Err = Infallible;

    fn from_str(s: &str) -> Result<Self, Self::Err> {
        Ok(AssistantContent::Text {
            text: s.to_string(),
        })
    }
}
impl From<String> for SystemContent {
    fn from(s: String) -> Self {
        SystemContent {
            r#type: SystemContentType::default(),
            text: s,
        }
    }
}

impl FromStr for SystemContent {
    type Err = Infallible;

    fn from_str(s: &str) -> Result<Self, Self::Err> {
        Ok(SystemContent {
            r#type: SystemContentType::default(),
            text: s.to_string(),
        })
    }
}

#[derive(Debug, Deserialize, Serialize)]
pub struct CompletionResponse {
    pub id: String,
    pub object: String,
    pub created: u64,
    pub model: String,
    pub system_fingerprint: Option<String>,
    pub choices: Vec<Choice>,
    pub usage: Option<Usage>,
}

impl TryFrom<CompletionResponse> for completion::CompletionResponse<CompletionResponse> {
    type Error = CompletionError;

    fn try_from(response: CompletionResponse) -> Result<Self, Self::Error> {
        let choice = response.choices.first().ok_or_else(|| {
            CompletionError::ResponseError("Response contained no choices".to_owned())
        })?;

        let content = match &choice.message {
            Message::Assistant {
                content,
                tool_calls,
                ..
            } => {
                let mut content = content
                    .iter()
                    .filter_map(|c| {
                        let s = match c {
                            AssistantContent::Text { text } => text,
                            AssistantContent::Refusal { refusal } => refusal,
                        };
                        if s.is_empty() {
                            None
                        } else {
                            Some(completion::AssistantContent::text(s))
                        }
                    })
                    .collect::<Vec<_>>();

                content.extend(
                    tool_calls
                        .iter()
                        .map(|call| {
                            completion::AssistantContent::tool_call(
                                &call.id,
                                &call.function.name,
                                call.function.arguments.clone(),
                            )
                        })
                        .collect::<Vec<_>>(),
                );
                Ok(content)
            }
            _ => Err(CompletionError::ResponseError(
                "Response did not contain a valid message or tool call".into(),
            )),
        }?;

        let choice = OneOrMany::many(content).map_err(|_| {
            CompletionError::ResponseError(
                "Response contained no message or tool call (empty)".to_owned(),
            )
        })?;

        let usage = response
            .usage
            .as_ref()
            .map(|usage| completion::Usage {
                input_tokens: usage.prompt_tokens as u64,
                output_tokens: (usage.total_tokens - usage.prompt_tokens) as u64,
                total_tokens: usage.total_tokens as u64,
            })
            .unwrap_or_default();

        Ok(completion::CompletionResponse {
            choice,
            usage,
            raw_response: response,
        })
    }
}

impl ProviderResponseExt for CompletionResponse {
    type OutputMessage = Choice;
    type Usage = Usage;

    fn get_response_id(&self) -> Option<String> {
        Some(self.id.to_owned())
    }

    fn get_response_model_name(&self) -> Option<String> {
        Some(self.model.to_owned())
    }

    fn get_output_messages(&self) -> Vec<Self::OutputMessage> {
        self.choices.clone()
    }

    fn get_text_response(&self) -> Option<String> {
        let Message::User { ref content, .. } = self.choices.last()?.message.clone() else {
            return None;
        };

        let UserContent::Text { text } = content.first() else {
            return None;
        };

        Some(text)
    }

    fn get_usage(&self) -> Option<Self::Usage> {
        self.usage.clone()
    }
}

#[derive(Clone, Debug, Serialize, Deserialize)]
pub struct Choice {
    pub index: usize,
    pub message: Message,
    pub logprobs: Option<serde_json::Value>,
    pub finish_reason: String,
}

#[derive(Clone, Debug, Deserialize, Serialize)]
pub struct Usage {
    pub prompt_tokens: usize,
    pub total_tokens: usize,
}

impl Usage {
    pub fn new() -> Self {
        Self {
            prompt_tokens: 0,
            total_tokens: 0,
        }
    }
}

impl Default for Usage {
    fn default() -> Self {
        Self::new()
    }
}

impl fmt::Display for Usage {
    fn fmt(&self, f: &mut fmt::Formatter<'_>) -> fmt::Result {
        let Usage {
            prompt_tokens,
            total_tokens,
        } = self;
        write!(
            f,
            "Prompt tokens: {prompt_tokens} Total tokens: {total_tokens}"
        )
    }
}

impl GetTokenUsage for Usage {
    fn token_usage(&self) -> Option<crate::completion::Usage> {
        let mut usage = crate::completion::Usage::new();
        usage.input_tokens = self.prompt_tokens as u64;
        usage.output_tokens = (self.total_tokens - self.prompt_tokens) as u64;
        usage.total_tokens = self.total_tokens as u64;

        Some(usage)
    }
}

#[derive(Clone)]
pub struct CompletionModel<T = reqwest::Client> {
    pub(crate) client: Client<T>,
    /// Name of the model (e.g.: gpt-3.5-turbo-1106)
    pub model: String,
}

impl<T> CompletionModel<T>
where
    T: Default + std::fmt::Debug + Clone + 'static,
{
    pub fn new(client: Client<T>, model: impl Into<String>) -> Self {
        Self {
            client,
            model: model.into(),
        }
    }

    pub fn with_model(client: Client<T>, model: &str) -> Self {
        Self {
            client,
            model: model.into(),
        }
    }
}

#[derive(Debug, Serialize, Deserialize, Clone)]
pub struct CompletionRequest {
    model: String,
    messages: Vec<Message>,
    #[serde(skip_serializing_if = "Vec::is_empty")]
    tools: Vec<ToolDefinition>,
    #[serde(skip_serializing_if = "Option::is_none")]
    tool_choice: Option<ToolChoice>,
    #[serde(skip_serializing_if = "Option::is_none")]
    temperature: Option<f64>,
    #[serde(flatten)]
    additional_params: Option<serde_json::Value>,
}

impl TryFrom<(String, CoreCompletionRequest)> for CompletionRequest {
    type Error = CompletionError;

    fn try_from((model, req): (String, CoreCompletionRequest)) -> Result<Self, Self::Error> {
        let mut partial_history = vec![];
        if let Some(docs) = req.normalized_documents() {
            partial_history.push(docs);
        }
        let CoreCompletionRequest {
            preamble,
            chat_history,
            tools,
            temperature,
            additional_params,
            tool_choice,
            ..
        } = req;

        partial_history.extend(chat_history);

        let mut full_history: Vec<Message> =
            preamble.map_or_else(Vec::new, |preamble| vec![Message::system(&preamble)]);

        // Convert and extend the rest of the history
        full_history.extend(
            partial_history
                .into_iter()
                .map(message::Message::try_into)
                .collect::<Result<Vec<Vec<Message>>, _>>()?
                .into_iter()
                .flatten()
                .collect::<Vec<_>>(),
        );

        let tool_choice = tool_choice.map(ToolChoice::try_from).transpose()?;

        let res = Self {
            model,
            messages: full_history,
            tools: tools
                .into_iter()
                .map(ToolDefinition::from)
                .collect::<Vec<_>>(),
            tool_choice,
            temperature,
            additional_params,
        };

        Ok(res)
    }
}

impl crate::telemetry::ProviderRequestExt for CompletionRequest {
    type InputMessage = Message;

    fn get_input_messages(&self) -> Vec<Self::InputMessage> {
        self.messages.clone()
    }

    fn get_system_prompt(&self) -> Option<String> {
        let first_message = self.messages.first()?;

        let Message::System { ref content, .. } = first_message.clone() else {
            return None;
        };

        let SystemContent { text, .. } = content.first();

        Some(text)
    }

    fn get_prompt(&self) -> Option<String> {
        let last_message = self.messages.last()?;

        let Message::User { ref content, .. } = last_message.clone() else {
            return None;
        };

        let UserContent::Text { text } = content.first() else {
            return None;
        };

        Some(text)
    }

    fn get_model_name(&self) -> String {
        self.model.clone()
    }
}

impl CompletionModel<reqwest::Client> {
    pub fn into_agent_builder(self) -> crate::agent::AgentBuilder<Self> {
        crate::agent::AgentBuilder::new(self)
    }
}

impl<T> completion::CompletionModel for CompletionModel<T>
where
    T: HttpClientExt
        + Default
        + std::fmt::Debug
        + Clone
        + WasmCompatSend
        + WasmCompatSync
        + 'static,
{
    type Response = CompletionResponse;
    type StreamingResponse = StreamingCompletionResponse;

    type Client = super::CompletionsClient<T>;

    fn make(client: &Self::Client, model: impl Into<String>) -> Self {
        Self::new(client.clone(), model)
    }

    async fn completion(
        &self,
        completion_request: CoreCompletionRequest,
    ) -> Result<completion::CompletionResponse<CompletionResponse>, CompletionError> {
        let span = if tracing::Span::current().is_disabled() {
            info_span!(
                target: "rig::completions",
                "chat",
                gen_ai.operation.name = "chat",
                gen_ai.provider.name = "openai",
                gen_ai.request.model = self.model,
                gen_ai.system_instructions = &completion_request.preamble,
                gen_ai.response.id = tracing::field::Empty,
                gen_ai.response.model = tracing::field::Empty,
                gen_ai.usage.output_tokens = tracing::field::Empty,
                gen_ai.usage.input_tokens = tracing::field::Empty,
            )
        } else {
            tracing::Span::current()
        };

        let request = CompletionRequest::try_from((self.model.to_owned(), completion_request))?;

<<<<<<< HEAD
        if enabled!(Level::TRACE) {
            tracing::trace!(
                target: "rig::completions",
                "OpenAI Chat Completions completion request: {}",
                serde_json::to_string_pretty(&request)?
            );
        }

=======
>>>>>>> 85f7674c
        let body = serde_json::to_vec(&request)?;

        let req = self
            .client
            .post("/chat/completions")?
            .body(body)
            .map_err(|e| CompletionError::HttpError(e.into()))?;

        async move {
            let response = self.client.send(req).await?;

            if response.status().is_success() {
                let text = http_client::text(response).await?;

                match serde_json::from_str::<ApiResponse<CompletionResponse>>(&text)? {
                    ApiResponse::Ok(response) => {
                        let span = tracing::Span::current();
                        span.record_response_metadata(&response);
                        span.record_token_usage(&response.usage);

                        if enabled!(Level::TRACE) {
                            tracing::trace!(
                                target: "rig::completions",
                                "OpenAI Chat Completions completion response: {}",
                                serde_json::to_string_pretty(&response)?
                            );
                        }

                        response.try_into()
                    }
                    ApiResponse::Err(err) => Err(CompletionError::ProviderError(err.message)),
                }
            } else {
                let text = http_client::text(response).await?;
                Err(CompletionError::ProviderError(text))
            }
        }
        .instrument(span)
        .await
    }

    async fn stream(
        &self,
        request: CoreCompletionRequest,
    ) -> Result<
        crate::streaming::StreamingCompletionResponse<Self::StreamingResponse>,
        CompletionError,
    > {
        Self::stream(self, request).await
    }
}<|MERGE_RESOLUTION|>--- conflicted
+++ resolved
@@ -1011,7 +1011,6 @@
 
         let request = CompletionRequest::try_from((self.model.to_owned(), completion_request))?;
 
-<<<<<<< HEAD
         if enabled!(Level::TRACE) {
             tracing::trace!(
                 target: "rig::completions",
@@ -1020,8 +1019,6 @@
             );
         }
 
-=======
->>>>>>> 85f7674c
         let body = serde_json::to_vec(&request)?;
 
         let req = self
