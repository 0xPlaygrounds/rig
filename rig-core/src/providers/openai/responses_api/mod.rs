--- conflicted
+++ resolved
@@ -98,11 +98,7 @@
 #[serde(tag = "type", rename_all = "snake_case")]
 pub enum InputContent {
     Message(Message),
-<<<<<<< HEAD
-    OutputMessage(Message),
     Reasoning(OpenAIReasoning),
-=======
->>>>>>> 1685cb5a
     FunctionCall(OutputFunctionCall),
     FunctionCallOutput(ToolResult),
 }
