--- conflicted
+++ resolved
@@ -29,11 +29,7 @@
 /// A openrouter completion object.
 ///
 /// For more information, see this link: <https://docs.openrouter.xyz/reference/create_chat_completion_v1_chat_completions_post>
-<<<<<<< HEAD
-#[derive(Debug, Deserialize, Serialize)]
-=======
 #[derive(Debug, Serialize, Deserialize)]
->>>>>>> dea917fa
 pub struct CompletionResponse {
     pub id: String,
     pub object: String,
