--- conflicted
+++ resolved
@@ -323,24 +323,8 @@
 impl TryFrom<(&str, CompletionRequest)> for OpenrouterCompletionRequest {
     type Error = CompletionError;
 
-<<<<<<< HEAD
     fn try_from((model, req): (&str, CompletionRequest)) -> Result<Self, Self::Error> {
         let mut full_history: Vec<Message> = match &req.preamble {
-=======
-    pub fn with_model(client: Client<T>, model: &str) -> Self {
-        Self {
-            client,
-            model: model.into(),
-        }
-    }
-
-    pub(crate) fn create_completion_request(
-        &self,
-        completion_request: CompletionRequest,
-    ) -> Result<Value, CompletionError> {
-        // Add preamble to chat history (if available)
-        let mut full_history: Vec<Message> = match &completion_request.preamble {
->>>>>>> e61eb049
             Some(preamble) => vec![Message::system(preamble)],
             None => vec![],
         };
