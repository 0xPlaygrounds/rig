--- conflicted
+++ resolved
@@ -6,11 +6,7 @@
 use crate::{
     completion::{self, CompletionError},
     http_client::HttpClientExt,
-<<<<<<< HEAD
-    models,
-=======
     json_utils,
->>>>>>> e61eb049
     providers::openai,
 };
 
@@ -134,7 +130,6 @@
 // Rig Implementation Types
 // =================================================================
 
-<<<<<<< HEAD
 #[derive(Debug, Serialize, Deserialize)]
 pub(super) struct TogetherAICompletionRequest {
     model: String,
@@ -154,33 +149,6 @@
 
     fn try_from((model, req): (&str, CompletionRequest)) -> Result<Self, Self::Error> {
         let mut full_history: Vec<openai::Message> = match &req.preamble {
-=======
-#[derive(Clone)]
-pub struct CompletionModel<T = reqwest::Client> {
-    pub(crate) client: Client<T>,
-    pub model: String,
-}
-
-impl<T> CompletionModel<T> {
-    pub fn new(client: Client<T>, model: impl Into<String>) -> Self {
-        Self {
-            client,
-            model: model.into(),
-        }
-    }
-
-    pub fn with_model(client: Client<T>, model: &str) -> Self {
-        Self {
-            client,
-            model: model.into(),
-        }
-    }
-    pub(crate) fn create_completion_request(
-        &self,
-        completion_request: completion::CompletionRequest,
-    ) -> Result<serde_json::Value, CompletionError> {
-        let mut full_history: Vec<openai::Message> = match &completion_request.preamble {
->>>>>>> e61eb049
             Some(preamble) => vec![openai::Message::system(preamble)],
             None => vec![],
         };
@@ -207,7 +175,6 @@
             .map(ToolChoice::try_from)
             .transpose()?;
 
-<<<<<<< HEAD
         Ok(Self {
             model: model.to_string(),
             messages: full_history,
@@ -233,29 +200,6 @@
 impl<T> CompletionModel<T> {
     pub fn new(client: Client<T>, model: CompletionModels) -> Self {
         Self { client, model }
-=======
-        let mut request = if completion_request.tools.is_empty() {
-            json!({
-                "model": self.model,
-                "messages": full_history,
-                "temperature": completion_request.temperature,
-            })
-        } else {
-            json!({
-                "model": self.model,
-                "messages": full_history,
-                "temperature": completion_request.temperature,
-                "tools": completion_request.tools.into_iter().map(openai::ToolDefinition::from).collect::<Vec<_>>(),
-                "tool_choice": tool_choice,
-            })
-        };
-        request = if let Some(params) = completion_request.additional_params {
-            json_utils::merge(request, params)
-        } else {
-            request
-        };
-        Ok(request)
->>>>>>> e61eb049
     }
 }
 
@@ -290,11 +234,7 @@
                 "chat",
                 gen_ai.operation.name = "chat",
                 gen_ai.provider.name = "together",
-<<<<<<< HEAD
                 gen_ai.request.model = self.model.to_string(),
-=======
-                gen_ai.request.model = self.model,
->>>>>>> e61eb049
                 gen_ai.system_instructions = preamble,
                 gen_ai.response.id = tracing::field::Empty,
                 gen_ai.response.model = tracing::field::Empty,
