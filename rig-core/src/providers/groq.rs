//! Groq API client and Rig integration
//!
//! # Example
//! ```
//! use rig::providers::groq;
//!
//! let client = groq::Client::new("YOUR_API_KEY");
//!
//! let gpt4o = client.completion_model(groq::GPT_4O);
//! ```
use bytes::Bytes;
use http::Request;
use std::collections::HashMap;
use tracing::info_span;
use tracing_futures::Instrument;

use super::openai::{CompletionResponse, StreamingToolCall, TranscriptionResponse, Usage};
use crate::client::{
    self, BearerAuth, Capabilities, Capable, DebugExt, Nothing, Provider, ProviderBuilder,
    ProviderClient,
};
use crate::completion::GetTokenUsage;
use crate::http_client::sse::{Event, GenericEventSource};
use crate::http_client::{self, HttpClientExt};
<<<<<<< HEAD
use crate::models;
=======
use crate::json_utils::{empty_or_none, merge};
>>>>>>> e61eb049
use crate::providers::openai::{AssistantContent, Function, ToolType};
use async_stream::stream;
use futures::StreamExt;

use crate::{
    OneOrMany,
    completion::{self, CompletionError, CompletionRequest},
    json_utils,
    message::{self, MessageError},
    providers::openai::ToolDefinition,
    transcription::{self, TranscriptionError},
};
use reqwest::multipart::Part;
use serde::{Deserialize, Serialize};

// ================================================================
// Main Groq Client
// ================================================================
const GROQ_API_BASE_URL: &str = "https://api.groq.com/openai/v1";

#[derive(Debug, Default, Clone, Copy)]
pub struct GroqExt;
#[derive(Debug, Default, Clone, Copy)]
pub struct GroqBuilder;

type GroqApiKey = BearerAuth;

impl Provider for GroqExt {
    type Builder = GroqBuilder;

    const VERIFY_PATH: &'static str = "/models";

    fn build<H>(
        _: &crate::client::ClientBuilder<
            Self::Builder,
            <Self::Builder as crate::client::ProviderBuilder>::ApiKey,
            H,
        >,
    ) -> http_client::Result<Self> {
        Ok(Self)
    }
}

impl<H> Capabilities<H> for GroqExt {
    type Completion = Capable<CompletionModel<H>>;
    type Embeddings = Nothing;
    type Transcription = Capable<TranscriptionModel<H>>;
    #[cfg(feature = "image")]
    type ImageGeneration = Nothing;

    #[cfg(feature = "audio")]
    type AudioGeneration = Nothing;
}

impl DebugExt for GroqExt {}

impl ProviderBuilder for GroqBuilder {
    type Output = GroqExt;
    type ApiKey = GroqApiKey;

    const BASE_URL: &'static str = GROQ_API_BASE_URL;
}

pub type Client<H = reqwest::Client> = client::Client<GroqExt, H>;
pub type ClientBuilder<H = reqwest::Client> = client::ClientBuilder<GroqBuilder, String, H>;

impl ProviderClient for Client {
    type Input = String;

    /// Create a new Groq client from the `GROQ_API_KEY` environment variable.
    /// Panics if the environment variable is not set.
    fn from_env() -> Self {
        let api_key = std::env::var("GROQ_API_KEY").expect("GROQ_API_KEY not set");
        Self::new(&api_key).unwrap()
    }

    fn from_val(input: Self::Input) -> Self {
        Self::new(&input).unwrap()
    }
}

#[derive(Debug, Deserialize)]
struct ApiErrorResponse {
    message: String,
}

#[derive(Debug, Deserialize)]
#[serde(untagged)]
enum ApiResponse<T> {
    Ok(T),
    Err(ApiErrorResponse),
}

#[derive(Debug, Serialize, Deserialize)]
pub struct Message {
    pub role: String,
    pub content: Option<String>,
    #[serde(skip_serializing_if = "Option::is_none")]
    pub reasoning: Option<String>,
}

impl Message {
    fn system(preamble: &str) -> Self {
        Self {
            role: "system".to_string(),
            content: Some(preamble.to_string()),
            reasoning: None,
        }
    }
}

impl TryFrom<Message> for message::Message {
    type Error = message::MessageError;

    fn try_from(message: Message) -> Result<Self, Self::Error> {
        match message.role.as_str() {
            "user" => Ok(Self::User {
                content: OneOrMany::one(
                    message
                        .content
                        .map(|content| message::UserContent::text(&content))
                        .ok_or_else(|| {
                            message::MessageError::ConversionError("Empty user message".to_string())
                        })?,
                ),
            }),
            "assistant" => Ok(Self::Assistant {
                id: None,
                content: OneOrMany::one(
                    message
                        .content
                        .map(|content| message::AssistantContent::text(&content))
                        .ok_or_else(|| {
                            message::MessageError::ConversionError(
                                "Empty assistant message".to_string(),
                            )
                        })?,
                ),
            }),
            _ => Err(message::MessageError::ConversionError(format!(
                "Unknown role: {}",
                message.role
            ))),
        }
    }
}

impl TryFrom<message::Message> for Message {
    type Error = message::MessageError;

    fn try_from(message: message::Message) -> Result<Self, Self::Error> {
        match message {
            message::Message::User { content } => Ok(Self {
                role: "user".to_string(),
                content: content.iter().find_map(|c| match c {
                    message::UserContent::Text(text) => Some(text.text.clone()),
                    _ => None,
                }),
                reasoning: None,
            }),
            message::Message::Assistant { content, .. } => {
                let mut text_content: Option<String> = None;
                let mut groq_reasoning: Option<String> = None;

                for c in content.iter() {
                    match c {
                        message::AssistantContent::Text(text) => {
                            text_content = Some(
                                text_content
                                    .map(|mut existing| {
                                        existing.push('\n');
                                        existing.push_str(&text.text);
                                        existing
                                    })
                                    .unwrap_or_else(|| text.text.clone()),
                            );
                        }
                        message::AssistantContent::ToolCall(_tool_call) => {
                            return Err(MessageError::ConversionError(
                                "Tool calls do not exist on this message".into(),
                            ));
                        }
                        message::AssistantContent::Reasoning(message::Reasoning {
                            reasoning,
                            ..
                        }) => {
                            groq_reasoning =
                                Some(reasoning.first().cloned().unwrap_or(String::new()));
                        }
                    }
                }

                Ok(Self {
                    role: "assistant".to_string(),
                    content: text_content,
                    reasoning: groq_reasoning,
                })
            }
        }
    }
}

// ================================================================
// Groq Completion API
// ================================================================

/// The `deepseek-r1-distill-llama-70b` model. Used for chat completion.
pub const DEEPSEEK_R1_DISTILL_LLAMA_70B: &str = "deepseek-r1-distill-llama-70b";
/// The `gemma2-9b-it` model. Used for chat completion.
pub const GEMMA2_9B_IT: &str = "gemma2-9b-it";
/// The `llama-3.1-8b-instant` model. Used for chat completion.
pub const LLAMA_3_1_8B_INSTANT: &str = "llama-3.1-8b-instant";
/// The `llama-3.2-11b-vision-preview` model. Used for chat completion.
pub const LLAMA_3_2_11B_VISION_PREVIEW: &str = "llama-3.2-11b-vision-preview";
/// The `llama-3.2-1b-preview` model. Used for chat completion.
pub const LLAMA_3_2_1B_PREVIEW: &str = "llama-3.2-1b-preview";
/// The `llama-3.2-3b-preview` model. Used for chat completion.
pub const LLAMA_3_2_3B_PREVIEW: &str = "llama-3.2-3b-preview";
/// The `llama-3.2-90b-vision-preview` model. Used for chat completion.
pub const LLAMA_3_2_90B_VISION_PREVIEW: &str = "llama-3.2-90b-vision-preview";
/// The `llama-3.2-70b-specdec` model. Used for chat completion.
pub const LLAMA_3_2_70B_SPECDEC: &str = "llama-3.2-70b-specdec";
/// The `llama-3.2-70b-versatile` model. Used for chat completion.
pub const LLAMA_3_2_70B_VERSATILE: &str = "llama-3.2-70b-versatile";
/// The `llama-guard-3-8b` model. Used for chat completion.
pub const LLAMA_GUARD_3_8B: &str = "llama-guard-3-8b";
/// The `llama3-70b-8192` model. Used for chat completion.
pub const LLAMA_3_70B_8192: &str = "llama3-70b-8192";
/// The `llama3-8b-8192` model. Used for chat completion.
pub const LLAMA_3_8B_8192: &str = "llama3-8b-8192";
/// The `mixtral-8x7b-32768` model. Used for chat completion.
pub const MIXTRAL_8X7B_32768: &str = "mixtral-8x7b-32768";

#[derive(Debug, Serialize, Deserialize)]
#[serde(rename_all = "lowercase")]
pub enum ReasoningFormat {
    Parsed,
}

<<<<<<< HEAD
#[derive(Debug, Serialize, Deserialize)]
pub(super) struct GroqCompletionRequest {
    model: String,
    pub messages: Vec<Message>,
    #[serde(skip_serializing_if = "Option::is_none")]
    temperature: Option<f64>,
    #[serde(skip_serializing_if = "Vec::is_empty")]
    tools: Vec<ToolDefinition>,
    #[serde(skip_serializing_if = "Option::is_none")]
    tool_choice: Option<crate::providers::openai::completion::ToolChoice>,
    #[serde(flatten, skip_serializing_if = "Option::is_none")]
    pub additional_params: Option<serde_json::Value>,
    reasoning_format: ReasoningFormat,
}
=======
impl<T> CompletionModel<T> {
    pub fn new(client: Client<T>, model: impl Into<String>) -> Self {
        Self {
            client,
            model: model.into(),
        }
    }

    pub fn with_model(client: Client<T>, model: &str) -> Self {
        Self {
            client,
            model: model.into(),
        }
    }
>>>>>>> e61eb049

impl TryFrom<(&str, CompletionRequest)> for GroqCompletionRequest {
    type Error = CompletionError;

    fn try_from((model, req): (&str, CompletionRequest)) -> Result<Self, Self::Error> {
        // Build up the order of messages (context, chat_history, prompt)
        let mut partial_history = vec![];
        if let Some(docs) = req.normalized_documents() {
            partial_history.push(docs);
        }
        partial_history.extend(req.chat_history);

        // Add preamble to chat history (if available)
        let mut full_history: Vec<Message> = match &req.preamble {
            Some(preamble) => vec![Message::system(preamble)],
            None => vec![],
        };

        // Convert and extend the rest of the history
        full_history.extend(
            partial_history
                .into_iter()
                .map(message::Message::try_into)
                .collect::<Result<Vec<Message>, _>>()?,
        );

        let tool_choice = req
            .tool_choice
            .clone()
            .map(crate::providers::openai::ToolChoice::try_from)
            .transpose()?;

        Ok(Self {
            model: model.to_string(),
            messages: full_history,
            temperature: req.temperature,
            tools: req
                .tools
                .clone()
                .into_iter()
                .map(ToolDefinition::from)
                .collect::<Vec<_>>(),
            tool_choice,
            additional_params: req.additional_params,
            reasoning_format: ReasoningFormat::Parsed,
        })
    }
}

#[derive(Clone, Debug)]
pub struct CompletionModel<T = reqwest::Client> {
    client: Client<T>,
    /// Name of the model (e.g.: deepseek-r1-distill-llama-70b)
    pub model: String,
}

impl<T> CompletionModel<T> {
    pub fn new(client: Client<T>, model: &str) -> Self {
        Self {
            client,
            model: model.to_string(),
        }
    }
}

impl<T> completion::CompletionModel for CompletionModel<T>
where
    T: HttpClientExt + Clone + Send + std::fmt::Debug + Default + 'static,
{
    type Response = CompletionResponse;
    type StreamingResponse = StreamingCompletionResponse;

    type Client = Client<T>;

    fn make(client: &Self::Client, model: impl Into<String>) -> Self {
        Self::new(client.clone(), model)
    }

    #[cfg_attr(feature = "worker", worker::send)]
    async fn completion(
        &self,
        completion_request: CompletionRequest,
    ) -> Result<completion::CompletionResponse<CompletionResponse>, CompletionError> {
        let preamble = completion_request.preamble.clone();

        let request = GroqCompletionRequest::try_from((self.model.as_ref(), completion_request))?;
        let span = if tracing::Span::current().is_disabled() {
            info_span!(
                target: "rig::completions",
                "chat",
                gen_ai.operation.name = "chat",
                gen_ai.provider.name = "groq",
                gen_ai.request.model = self.model,
                gen_ai.system_instructions = preamble,
                gen_ai.response.id = tracing::field::Empty,
                gen_ai.response.model = tracing::field::Empty,
                gen_ai.usage.output_tokens = tracing::field::Empty,
                gen_ai.usage.input_tokens = tracing::field::Empty,
                gen_ai.input.messages = serde_json::to_string(&request.messages)?,
                gen_ai.output.messages = tracing::field::Empty,
            )
        } else {
            tracing::Span::current()
        };

        let body = serde_json::to_vec(&request)?;
        let req = self
            .client
            .post("/chat/completions")?
            .header("Content-Type", "application/json")
            .body(body)
            .map_err(|e| http_client::Error::Instance(e.into()))?;

        let async_block = async move {
            let response = self.client.http_client().send::<_, Bytes>(req).await?;
            let status = response.status();
            let response_body = response.into_body().into_future().await?.to_vec();

            if status.is_success() {
                match serde_json::from_slice::<ApiResponse<CompletionResponse>>(&response_body)? {
                    ApiResponse::Ok(response) => {
                        let span = tracing::Span::current();
                        span.record("gen_ai.response.id", response.id.clone());
                        span.record("gen_ai.response.model_name", response.model.clone());
                        span.record(
                            "gen_ai.output.messages",
                            serde_json::to_string(&response.choices)?,
                        );
                        if let Some(ref usage) = response.usage {
                            span.record("gen_ai.usage.input_tokens", usage.prompt_tokens);
                            span.record(
                                "gen_ai.usage.output_tokens",
                                usage.total_tokens - usage.prompt_tokens,
                            );
                        }
                        response.try_into()
                    }
                    ApiResponse::Err(err) => Err(CompletionError::ProviderError(err.message)),
                }
            } else {
                Err(CompletionError::ProviderError(
                    String::from_utf8_lossy(&response_body).to_string(),
                ))
            }
        };

        tracing::Instrument::instrument(async_block, span).await
    }

    #[cfg_attr(feature = "worker", worker::send)]
    async fn stream(
        &self,
        request: CompletionRequest,
    ) -> Result<
        crate::streaming::StreamingCompletionResponse<Self::StreamingResponse>,
        CompletionError,
    > {
        let preamble = request.preamble.clone();
        let mut request = GroqCompletionRequest::try_from((self.model.as_ref(), request))?;

        let params = json_utils::merge(
            request.additional_params.unwrap_or(serde_json::json!({})),
            serde_json::json!({"stream": true, "stream_options": {"include_usage": true} }),
        );

        request.additional_params = Some(params);

        let body = serde_json::to_vec(&request)?;
        let req = self
            .client
            .post("/chat/completions")?
            .header("Content-Type", "application/json")
            .body(body)
            .map_err(|e| http_client::Error::Instance(e.into()))?;

        let span = if tracing::Span::current().is_disabled() {
            info_span!(
                target: "rig::completions",
                "chat_streaming",
                gen_ai.operation.name = "chat_streaming",
                gen_ai.provider.name = "groq",
                gen_ai.request.model = self.model,
                gen_ai.system_instructions = preamble,
                gen_ai.response.id = tracing::field::Empty,
                gen_ai.response.model = tracing::field::Empty,
                gen_ai.usage.output_tokens = tracing::field::Empty,
                gen_ai.usage.input_tokens = tracing::field::Empty,
                gen_ai.input.messages = serde_json::to_string(&request.messages)?,
                gen_ai.output.messages = tracing::field::Empty,
            )
        } else {
            tracing::Span::current()
        };

        tracing::Instrument::instrument(
            send_compatible_streaming_request(self.client.http_client().clone(), req),
            span,
        )
        .await
    }
}

// ================================================================
// Groq Transcription API
// ================================================================

pub const WHISPER_LARGE_V3: &str = "whisper-large-v3";
pub const WHISPER_LARGE_V3_TURBO: &str = "whisper-large-v3-turbo";
pub const DISTIL_WHISPER_LARGE_V3_EN: &str = "distil-whisper-large-v3-en";

#[derive(Clone)]
pub struct TranscriptionModel<T> {
    client: Client<T>,
    /// Name of the model (e.g.: gpt-3.5-turbo-1106)
    pub model: String,
}

impl<T> TranscriptionModel<T> {
    pub fn new(client: Client<T>, model: impl Into<String>) -> Self {
        Self {
            client,
            model: model.into(),
        }
    }
}
impl<T> transcription::TranscriptionModel for TranscriptionModel<T>
where
    T: HttpClientExt + Clone + Send + std::fmt::Debug + Default + 'static,
{
    type Response = TranscriptionResponse;

    type Client = Client<T>;

    fn make(client: &Self::Client, model: impl Into<String>) -> Self {
        Self::new(client.clone(), model)
    }

    #[cfg_attr(feature = "worker", worker::send)]
    async fn transcription(
        &self,
        request: transcription::TranscriptionRequest,
    ) -> Result<
        transcription::TranscriptionResponse<Self::Response>,
        transcription::TranscriptionError,
    > {
        let data = request.data;

        let mut body = reqwest::multipart::Form::new()
            .text("model", self.model.clone())
            .part(
                "file",
                Part::bytes(data).file_name(request.filename.clone()),
            );

        if let Some(language) = request.language {
            body = body.text("language", language);
        }

        if let Some(prompt) = request.prompt {
            body = body.text("prompt", prompt.clone());
        }

        if let Some(ref temperature) = request.temperature {
            body = body.text("temperature", temperature.to_string());
        }

        if let Some(ref additional_params) = request.additional_params {
            for (key, value) in additional_params
                .as_object()
                .expect("Additional Parameters to OpenAI Transcription should be a map")
            {
                body = body.text(key.to_owned(), value.to_string());
            }
        }

        let req = self
            .client
            .post("/audio/transcriptions")?
            .body(body)
            .unwrap();

        let response = self
            .client
            .http_client()
            .send_multipart::<Bytes>(req)
            .await
            .unwrap();

        let status = response.status();
        let response_body = response.into_body().into_future().await?.to_vec();

        if status.is_success() {
            match serde_json::from_slice::<ApiResponse<TranscriptionResponse>>(&response_body)? {
                ApiResponse::Ok(response) => response.try_into(),
                ApiResponse::Err(api_error_response) => Err(TranscriptionError::ProviderError(
                    api_error_response.message,
                )),
            }
        } else {
            Err(TranscriptionError::ProviderError(
                String::from_utf8_lossy(&response_body).to_string(),
            ))
        }
    }
}

#[derive(Deserialize, Debug)]
#[serde(untagged)]
enum StreamingDelta {
    Reasoning {
        reasoning: String,
    },
    MessageContent {
        #[serde(default)]
        content: Option<String>,
        #[serde(default, deserialize_with = "json_utils::null_or_vec")]
        tool_calls: Vec<StreamingToolCall>,
    },
}

#[derive(Deserialize, Debug)]
struct StreamingChoice {
    delta: StreamingDelta,
}

#[derive(Deserialize, Debug)]
struct StreamingCompletionChunk {
    choices: Vec<StreamingChoice>,
    usage: Option<Usage>,
}

#[derive(Clone, Deserialize, Serialize, Debug)]
pub struct StreamingCompletionResponse {
    pub usage: Usage,
}

impl GetTokenUsage for StreamingCompletionResponse {
    fn token_usage(&self) -> Option<crate::completion::Usage> {
        let mut usage = crate::completion::Usage::new();

        usage.input_tokens = self.usage.prompt_tokens as u64;
        usage.total_tokens = self.usage.total_tokens as u64;
        usage.output_tokens = self.usage.total_tokens as u64 - self.usage.prompt_tokens as u64;

        Some(usage)
    }
}

pub async fn send_compatible_streaming_request<T>(
    client: T,
    req: Request<Vec<u8>>,
) -> Result<
    crate::streaming::StreamingCompletionResponse<StreamingCompletionResponse>,
    CompletionError,
>
where
    T: HttpClientExt + Clone + 'static,
{
    let span = tracing::Span::current();

    let mut event_source = GenericEventSource::new(client, req);

    let stream = stream! {
        let span = tracing::Span::current();
        let mut final_usage = Usage {
            prompt_tokens: 0,
            total_tokens: 0
        };

        let mut text_response = String::new();

        let mut calls: HashMap<usize, (String, String, String)> = HashMap::new();

        while let Some(event_result) = event_source.next().await {
            match event_result {
                Ok(Event::Open) => {
                    tracing::trace!("SSE connection opened");
                    continue;
                }

                Ok(Event::Message(message)) => {
                    let data_str = message.data.trim();

                    let parsed = serde_json::from_str::<StreamingCompletionChunk>(data_str);
                    let Ok(data) = parsed else {
                        let err = parsed.unwrap_err();
                        tracing::debug!("Couldn't parse SSE payload as StreamingCompletionChunk: {:?}", err);
                        continue;
                    };

                    if let Some(choice) = data.choices.first() {
                        match &choice.delta {
                            StreamingDelta::Reasoning { reasoning } => {
                                yield Ok(crate::streaming::RawStreamingChoice::Reasoning {
                                    id: None,
                                    reasoning: reasoning.to_string(),
                                    signature: None,
                                });
                            }

                            StreamingDelta::MessageContent { content, tool_calls } => {
                                // Handle tool calls
                                for tool_call in tool_calls {
                                    let function = &tool_call.function;

                                    // Start of tool call
                                    if function.name.as_ref().map(|s| !s.is_empty()).unwrap_or(false)
                                        && empty_or_none(&function.arguments)
                                    {
                                        let id = tool_call.id.clone().unwrap_or_default();
                                        let name = function.name.clone().unwrap();
                                        calls.insert(tool_call.index, (id, name, String::new()));
                                    }
                                    // Continuation
                                    else if function.name.as_ref().map(|s| s.is_empty()).unwrap_or(true)
                                        && let Some(arguments) = &function.arguments
                                        && !arguments.is_empty()
                                    {
                                        if let Some((id, name, existing_args)) = calls.get(&tool_call.index) {
                                            let combined = format!("{}{}", existing_args, arguments);
                                            calls.insert(tool_call.index, (id.clone(), name.clone(), combined));
                                        } else {
                                            tracing::debug!("Partial tool call received but tool call was never started.");
                                        }
                                    }
                                    // Complete tool call
                                    else {
                                        let id = tool_call.id.clone().unwrap_or_default();
                                        let name = function.name.clone().unwrap_or_default();
                                        let arguments_str = function.arguments.clone().unwrap_or_default();

                                        let Ok(arguments_json) = serde_json::from_str::<serde_json::Value>(&arguments_str) else {
                                            tracing::debug!("Couldn't parse tool call args '{}'", arguments_str);
                                            continue;
                                        };

                                        yield Ok(crate::streaming::RawStreamingChoice::ToolCall {
                                            id,
                                            name,
                                            arguments: arguments_json,
                                            call_id: None
                                        });
                                    }
                                }

                                // Streamed content
                                if let Some(content) = content {
                                    text_response += content;
                                    yield Ok(crate::streaming::RawStreamingChoice::Message(content.clone()));
                                }
                            }
                        }
                    }

                    if let Some(usage) = data.usage {
                        final_usage = usage.clone();
                    }
                }

                Err(crate::http_client::Error::StreamEnded) => break,
                Err(err) => {
                    tracing::error!(?err, "SSE error");
                    yield Err(CompletionError::ResponseError(err.to_string()));
                    break;
                }
            }
        }

        event_source.close();

        let mut tool_calls = Vec::new();
        // Flush accumulated tool calls
        for (_, (id, name, arguments)) in calls {
            let Ok(arguments_json) = serde_json::from_str::<serde_json::Value>(&arguments) else {
                continue;
            };

            tool_calls.push(rig::providers::openai::completion::ToolCall {
                id: id.clone(),
                r#type: ToolType::Function,
                function: Function {
                    name: name.clone(),
                    arguments: arguments_json.clone()
                }
            });
            yield Ok(crate::streaming::RawStreamingChoice::ToolCall {
                id,
                name,
                arguments: arguments_json,
                call_id: None,
            });
        }

        let response_message = crate::providers::openai::completion::Message::Assistant {
            content: vec![AssistantContent::Text { text: text_response }],
            refusal: None,
            audio: None,
            name: None,
            tool_calls
        };

        span.record("gen_ai.output.messages", serde_json::to_string(&vec![response_message]).unwrap());
        span.record("gen_ai.usage.input_tokens", final_usage.prompt_tokens);
        span.record("gen_ai.usage.output_tokens", final_usage.total_tokens - final_usage.prompt_tokens);

        // Final response
        yield Ok(crate::streaming::RawStreamingChoice::FinalResponse(
            StreamingCompletionResponse { usage: final_usage.clone() }
        ));
    }.instrument(span);

    Ok(crate::streaming::StreamingCompletionResponse::stream(
        Box::pin(stream),
    ))
}<|MERGE_RESOLUTION|>--- conflicted
+++ resolved
@@ -22,11 +22,7 @@
 use crate::completion::GetTokenUsage;
 use crate::http_client::sse::{Event, GenericEventSource};
 use crate::http_client::{self, HttpClientExt};
-<<<<<<< HEAD
-use crate::models;
-=======
 use crate::json_utils::{empty_or_none, merge};
->>>>>>> e61eb049
 use crate::providers::openai::{AssistantContent, Function, ToolType};
 use async_stream::stream;
 use futures::StreamExt;
@@ -266,7 +262,6 @@
     Parsed,
 }
 
-<<<<<<< HEAD
 #[derive(Debug, Serialize, Deserialize)]
 pub(super) struct GroqCompletionRequest {
     model: String,
@@ -281,22 +276,6 @@
     pub additional_params: Option<serde_json::Value>,
     reasoning_format: ReasoningFormat,
 }
-=======
-impl<T> CompletionModel<T> {
-    pub fn new(client: Client<T>, model: impl Into<String>) -> Self {
-        Self {
-            client,
-            model: model.into(),
-        }
-    }
-
-    pub fn with_model(client: Client<T>, model: &str) -> Self {
-        Self {
-            client,
-            model: model.into(),
-        }
-    }
->>>>>>> e61eb049
 
 impl TryFrom<(&str, CompletionRequest)> for GroqCompletionRequest {
     type Error = CompletionError;
