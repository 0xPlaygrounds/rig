//! Anthropic completion api implementation

<<<<<<< HEAD
=======
use std::{convert::Infallible, str::FromStr};

>>>>>>> 0ff042cd
use crate::{
    completion::{self, CompletionError},
    json_utils,
    message::{self, MessageError},
    one_or_many::string_or_one_or_many,
    OneOrMany,
};

use serde::{Deserialize, Serialize};
use serde_json::json;

use super::client::Client;

// ================================================================
// Anthropic Completion API
// ================================================================
/// `claude-3-5-sonnet-latest` completion model
pub const CLAUDE_3_5_SONNET: &str = "claude-3-5-sonnet-latest";

/// `claude-3-5-haiku-latest` completion model
pub const CLAUDE_3_5_HAIKU: &str = "claude-3-5-haiku-latest";

/// `claude-3-5-haiku-latest` completion model
pub const CLAUDE_3_OPUS: &str = "claude-3-opus-latest";

/// `claude-3-sonnet-20240229` completion model
pub const CLAUDE_3_SONNET: &str = "claude-3-sonnet-20240229";

/// `claude-3-haiku-20240307` completion model
pub const CLAUDE_3_HAIKU: &str = "claude-3-haiku-20240307";

pub const ANTHROPIC_VERSION_2023_01_01: &str = "2023-01-01";
pub const ANTHROPIC_VERSION_2023_06_01: &str = "2023-06-01";
pub const ANTHROPIC_VERSION_LATEST: &str = ANTHROPIC_VERSION_2023_06_01;

#[derive(Debug, Deserialize, Clone)]
pub struct CompletionResponse {
    pub content: Vec<Content>,
    pub id: String,
    pub model: String,
    pub role: String,
    pub stop_reason: Option<String>,
    pub stop_sequence: Option<String>,
    pub usage: Usage,
}

<<<<<<< HEAD
#[derive(Debug, Deserialize, Serialize, Clone)]
#[serde(untagged)]
pub enum Content {
    String(String),
    Text {
        r#type: String,
        text: String,
    },
    ToolUse {
        r#type: String,
        id: String,
        name: String,
        input: serde_json::Value,
    },
    Thinking {
        r#type: String,
        thinking: String,
        signature: String,
    },
    RedactedThinking {
        r#type: String,
        data: String,
    },
}

#[derive(Debug, Deserialize, Serialize, Clone)]
=======
#[derive(Debug, Deserialize, Serialize)]
>>>>>>> 0ff042cd
pub struct Usage {
    pub input_tokens: u64,
    pub cache_read_input_tokens: Option<u64>,
    pub cache_creation_input_tokens: Option<u64>,
    pub output_tokens: u64,
}

impl std::fmt::Display for Usage {
    fn fmt(&self, f: &mut std::fmt::Formatter<'_>) -> std::fmt::Result {
        write!(
            f,
            "Input tokens: {}\nCache read input tokens: {}\nCache creation input tokens: {}\nOutput tokens: {}",
            self.input_tokens,
            match self.cache_read_input_tokens {
                Some(token) => token.to_string(),
                None => "n/a".to_string(),
            },
            match self.cache_creation_input_tokens {
                Some(token) => token.to_string(),
                None => "n/a".to_string(),
            },
            self.output_tokens
        )
    }
}

#[derive(Debug, Deserialize, Serialize)]
pub struct ToolDefinition {
    pub name: String,
    pub description: Option<String>,
    pub input_schema: serde_json::Value,
}

#[derive(Debug, Deserialize, Serialize)]
#[serde(tag = "type", rename_all = "snake_case")]
pub enum CacheControl {
    Ephemeral,
}

impl TryFrom<CompletionResponse> for completion::CompletionResponse<CompletionResponse> {
    type Error = CompletionError;

    fn try_from(response: CompletionResponse) -> Result<Self, Self::Error> {
        let content = response
            .content
            .iter()
            .map(|content| {
                Ok(match content {
                    Content::Text { text } => completion::AssistantContent::text(text),
                    Content::ToolUse { id, name, input } => {
                        completion::AssistantContent::tool_call(id, name, input.clone())
                    }
                    _ => {
                        return Err(CompletionError::ResponseError(
                            "Response did not contain a message or tool call".into(),
                        ))
                    }
                })
            })
            .collect::<Result<Vec<_>, _>>()?;

        let choice = OneOrMany::many(content).map_err(|_| {
            CompletionError::ResponseError(
                "Response contained no message or tool call (empty)".to_owned(),
            )
        })?;

        Ok(completion::CompletionResponse {
            choice,
            raw_response: response,
        })
    }
}

#[derive(Debug, Deserialize, Serialize, Clone, PartialEq)]
pub struct Message {
    pub role: Role,
    #[serde(deserialize_with = "string_or_one_or_many")]
    pub content: OneOrMany<Content>,
}

#[derive(Debug, Deserialize, Serialize, Clone, PartialEq)]
#[serde(rename_all = "lowercase")]
pub enum Role {
    User,
    Assistant,
}

#[derive(Debug, Deserialize, Serialize, Clone, PartialEq)]
#[serde(tag = "type", rename_all = "snake_case")]
pub enum Content {
    Text {
        text: String,
    },
    Image {
        source: ImageSource,
    },
    ToolUse {
        id: String,
        name: String,
        input: serde_json::Value,
    },
    ToolResult {
        tool_use_id: String,
        #[serde(deserialize_with = "string_or_one_or_many")]
        content: OneOrMany<ToolResultContent>,
        #[serde(skip_serializing_if = "Option::is_none")]
        is_error: Option<bool>,
    },
    Document {
        source: DocumentSource,
    },
}

impl FromStr for Content {
    type Err = Infallible;

    fn from_str(s: &str) -> Result<Self, Self::Err> {
        Ok(Content::Text { text: s.to_owned() })
    }
}

#[derive(Debug, Deserialize, Serialize, Clone, PartialEq)]
#[serde(tag = "type", rename_all = "snake_case")]
pub enum ToolResultContent {
    Text { text: String },
    Image(ImageSource),
}

impl FromStr for ToolResultContent {
    type Err = Infallible;

    fn from_str(s: &str) -> Result<Self, Self::Err> {
        Ok(ToolResultContent::Text { text: s.to_owned() })
    }
}

#[derive(Debug, Deserialize, Serialize, Clone, PartialEq)]
pub struct ImageSource {
    pub data: String,
    pub media_type: ImageFormat,
    pub r#type: SourceType,
}

#[derive(Debug, Deserialize, Serialize, Clone, PartialEq)]
pub struct DocumentSource {
    pub data: String,
    pub media_type: DocumentFormat,
    pub r#type: SourceType,
}

#[derive(Debug, Deserialize, Serialize, Clone, PartialEq)]
#[serde(rename_all = "lowercase")]
pub enum ImageFormat {
    #[serde(rename = "image/jpeg")]
    JPEG,
    #[serde(rename = "image/png")]
    PNG,
    #[serde(rename = "image/gif")]
    GIF,
    #[serde(rename = "image/webp")]
    WEBP,
}

#[derive(Debug, Deserialize, Serialize, Clone, PartialEq)]
#[serde(rename_all = "lowercase")]
pub enum DocumentFormat {
    #[serde(rename = "application/pdf")]
    PDF,
}

#[derive(Debug, Deserialize, Serialize, Clone, PartialEq)]
#[serde(rename_all = "lowercase")]
pub enum SourceType {
    BASE64,
}

impl From<String> for Content {
    fn from(text: String) -> Self {
        Content::Text { text }
    }
}

impl From<String> for ToolResultContent {
    fn from(text: String) -> Self {
        ToolResultContent::Text { text }
    }
}

impl TryFrom<message::ContentFormat> for SourceType {
    type Error = MessageError;

    fn try_from(format: message::ContentFormat) -> Result<Self, Self::Error> {
        match format {
            message::ContentFormat::Base64 => Ok(SourceType::BASE64),
            message::ContentFormat::String => Err(MessageError::ConversionError(
                "Image urls are not supported in Anthropic".to_owned(),
            )),
        }
    }
}

impl From<SourceType> for message::ContentFormat {
    fn from(source_type: SourceType) -> Self {
        match source_type {
            SourceType::BASE64 => message::ContentFormat::Base64,
        }
    }
}

impl TryFrom<message::ImageMediaType> for ImageFormat {
    type Error = MessageError;

    fn try_from(media_type: message::ImageMediaType) -> Result<Self, Self::Error> {
        Ok(match media_type {
            message::ImageMediaType::JPEG => ImageFormat::JPEG,
            message::ImageMediaType::PNG => ImageFormat::PNG,
            message::ImageMediaType::GIF => ImageFormat::GIF,
            message::ImageMediaType::WEBP => ImageFormat::WEBP,
            _ => {
                return Err(MessageError::ConversionError(
                    format!("Unsupported image media type: {:?}", media_type).to_owned(),
                ))
            }
        })
    }
}

impl From<ImageFormat> for message::ImageMediaType {
    fn from(format: ImageFormat) -> Self {
        match format {
            ImageFormat::JPEG => message::ImageMediaType::JPEG,
            ImageFormat::PNG => message::ImageMediaType::PNG,
            ImageFormat::GIF => message::ImageMediaType::GIF,
            ImageFormat::WEBP => message::ImageMediaType::WEBP,
        }
    }
}

impl From<message::AssistantContent> for Content {
    fn from(text: message::AssistantContent) -> Self {
        match text {
            message::AssistantContent::Text(message::Text { text }) => Content::Text { text },
            message::AssistantContent::ToolCall(message::ToolCall { id, function }) => {
                Content::ToolUse {
                    id,
                    name: function.name,
                    input: function.arguments,
                }
            }
        }
    }
}

impl TryFrom<message::Message> for Message {
    type Error = MessageError;

    fn try_from(message: message::Message) -> Result<Self, Self::Error> {
        Ok(match message {
            message::Message::User { content } => Message {
                role: Role::User,
                content: content.try_map(|content| match content {
                    message::UserContent::Text(message::Text { text }) => {
                        Ok(Content::Text { text })
                    }
                    message::UserContent::ToolResult(message::ToolResult { id, content }) => {
                        Ok(Content::ToolResult {
                            tool_use_id: id,
                            content: content.try_map(|content| match content {
                                message::ToolResultContent::Text(message::Text { text }) => {
                                    Ok(ToolResultContent::Text { text })
                                }
                                message::ToolResultContent::Image(image) => {
                                    let media_type =
                                        image.media_type.ok_or(MessageError::ConversionError(
                                            "Image media type is required".to_owned(),
                                        ))?;
                                    let format =
                                        image.format.ok_or(MessageError::ConversionError(
                                            "Image format is required".to_owned(),
                                        ))?;
                                    Ok(ToolResultContent::Image(ImageSource {
                                        data: image.data,
                                        media_type: media_type.try_into()?,
                                        r#type: format.try_into()?,
                                    }))
                                }
                            })?,
                            is_error: None,
                        })
                    }
                    message::UserContent::Image(message::Image {
                        data,
                        format,
                        media_type,
                        ..
                    }) => {
                        let source = ImageSource {
                            data,
                            media_type: match media_type {
                                Some(media_type) => media_type.try_into()?,
                                None => {
                                    return Err(MessageError::ConversionError(
                                        "Image media type is required".to_owned(),
                                    ))
                                }
                            },
                            r#type: match format {
                                Some(format) => format.try_into()?,
                                None => SourceType::BASE64,
                            },
                        };
                        Ok(Content::Image { source })
                    }
                    message::UserContent::Document(message::Document { data, format, .. }) => {
                        let source = DocumentSource {
                            data,
                            media_type: DocumentFormat::PDF,
                            r#type: match format {
                                Some(format) => format.try_into()?,
                                None => SourceType::BASE64,
                            },
                        };
                        Ok(Content::Document { source })
                    }
                    message::UserContent::Audio { .. } => Err(MessageError::ConversionError(
                        "Audio is not supported in Anthropic".to_owned(),
                    )),
                })?,
            },

            message::Message::Assistant { content } => Message {
                content: content.map(|content| content.into()),
                role: Role::Assistant,
            },
        })
    }
}

impl TryFrom<Content> for message::AssistantContent {
    type Error = MessageError;

    fn try_from(content: Content) -> Result<Self, Self::Error> {
        Ok(match content {
            Content::Text { text } => message::AssistantContent::text(text),
            Content::ToolUse { id, name, input } => {
                message::AssistantContent::tool_call(id, name, input)
            }
            _ => {
                return Err(MessageError::ConversionError(
                    format!("Unsupported content type for Assistant role: {:?}", content)
                        .to_owned(),
                ))
            }
        })
    }
}

impl From<ToolResultContent> for message::ToolResultContent {
    fn from(content: ToolResultContent) -> Self {
        match content {
            ToolResultContent::Text { text } => message::ToolResultContent::text(text),
            ToolResultContent::Image(ImageSource {
                data,
                media_type: format,
                r#type,
            }) => message::ToolResultContent::image(
                data,
                Some(r#type.into()),
                Some(format.into()),
                None,
            ),
        }
    }
}

impl TryFrom<Message> for message::Message {
    type Error = MessageError;

    fn try_from(message: Message) -> Result<Self, Self::Error> {
        Ok(match message.role {
            Role::User => message::Message::User {
                content: message.content.try_map(|content| {
                    Ok(match content {
                        Content::Text { text } => message::UserContent::text(text),
                        Content::ToolResult {
                            tool_use_id,
                            content,
                            ..
                        } => message::UserContent::tool_result(
                            tool_use_id,
                            content.map(|content| content.into()),
                        ),
                        Content::Image { source } => message::UserContent::Image(message::Image {
                            data: source.data,
                            format: Some(message::ContentFormat::Base64),
                            media_type: Some(source.media_type.into()),
                            detail: None,
                        }),
                        Content::Document { source } => message::UserContent::document(
                            source.data,
                            Some(message::ContentFormat::Base64),
                            Some(message::DocumentMediaType::PDF),
                        ),
                        _ => {
                            return Err(MessageError::ConversionError(
                                "Unsupported content type for User role".to_owned(),
                            ))
                        }
                    })
                })?,
            },
            Role::Assistant => match message.content.first() {
                Content::Text { .. } | Content::ToolUse { .. } => message::Message::Assistant {
                    content: message.content.try_map(|content| content.try_into())?,
                },

                _ => {
                    return Err(MessageError::ConversionError(
                        format!("Unsupported message for Assistant role: {:?}", message).to_owned(),
                    ))
                }
            },
        })
    }
}

#[derive(Clone)]
pub struct CompletionModel {
    pub(crate) client: Client,
    pub model: String,
    pub default_max_tokens: Option<u64>,
}

impl CompletionModel {
    pub fn new(client: Client, model: &str) -> Self {
        Self {
            client,
            model: model.to_string(),
            default_max_tokens: calculate_max_tokens(model),
        }
    }
}

/// Anthropic requires a `max_tokens` parameter to be set, which is dependent on the model. If not
/// set or if set too high, the request will fail. The following values are based on the models
/// available at the time of writing.
///
/// Dev Note: This is really bad design, I'm not sure why they did it like this..
fn calculate_max_tokens(model: &str) -> Option<u64> {
    if model.starts_with("claude-3-5-sonnet") || model.starts_with("claude-3-5-haiku") {
        Some(8192)
    } else if model.starts_with("claude-3-opus")
        || model.starts_with("claude-3-sonnet")
        || model.starts_with("claude-3-haiku")
    {
        Some(4096)
    } else {
        None
    }
}

#[derive(Debug, Deserialize, Serialize)]
struct Metadata {
    user_id: Option<String>,
}

#[derive(Default, Debug, Serialize, Deserialize)]
#[serde(tag = "type", rename_all = "snake_case")]
pub enum ToolChoice {
    #[default]
    Auto,
    Any,
    Tool {
        name: String,
    },
}

impl completion::CompletionModel for CompletionModel {
    type Response = CompletionResponse;

    #[cfg_attr(feature = "worker", worker::send)]
    async fn completion(
        &self,
        completion_request: completion::CompletionRequest,
    ) -> Result<completion::CompletionResponse<CompletionResponse>, CompletionError> {
        // Note: Ideally we'd introduce provider-specific Request models to handle the
        // specific requirements of each provider. For now, we just manually check while
        // building the request as a raw JSON document.

        // Check if max_tokens is set, required for Anthropic
        let max_tokens = if let Some(tokens) = completion_request.max_tokens {
            tokens
        } else if let Some(tokens) = self.default_max_tokens {
            tokens
        } else {
            return Err(CompletionError::RequestError(
                "`max_tokens` must be set for Anthropic".into(),
            ));
        };
        let mut system = Vec::new();

        if let Some(cached_preamble) = completion_request.cached_preamble {
            for (index, preamble) in cached_preamble.iter().enumerate() {
                let mut preamble_json = json!({
                    "type": "text",
                    "text": preamble,
                });
                if index == cached_preamble.len() - 1 {
                    json_utils::merge_inplace(
                        &mut preamble_json,
                        json!({
                            "cache_control": {
                                "type": "ephemeral"
                            }
                        }),
                    );
                }
                system.push(preamble_json);
            }
        }
        if let Some(preamble) = completion_request.preamble {
            for preamble in preamble {
                system.push(json!({
                    "type": "text",
                    "text": preamble
                }));
            }
        }

        let prompt_message: Message = completion_request
            .prompt_with_context()
            .try_into()
            .map_err(|e: MessageError| CompletionError::RequestError(e.into()))?;

        let mut messages = completion_request
            .chat_history
            .into_iter()
            .map(|message| {
                message
                    .try_into()
                    .map_err(|e: MessageError| CompletionError::RequestError(e.into()))
            })
            .collect::<Result<Vec<Message>, _>>()?;

        messages.push(prompt_message);

        let mut request = json!({
            "model": self.model,
<<<<<<< HEAD
            "messages": completion_request
                .chat_history
                .into_iter()
                .map(Message::from)
                .chain((!prompt_with_context.is_empty()).then(|| Message {
                    role: "user".to_owned(),
                    content: prompt_with_context,
                }))
                .collect::<Vec<_>>(),
=======
            "messages": messages,
>>>>>>> 0ff042cd
            "max_tokens": max_tokens,
            "system": system,
        });

        if let Some(temperature) = completion_request.temperature {
            json_utils::merge_inplace(&mut request, json!({ "temperature": temperature }));
        }

        if !completion_request.tools.is_empty() {
            json_utils::merge_inplace(
                &mut request,
                json!({
                    "tools": completion_request
                        .tools
                        .clone()
                        .into_iter()
                        .enumerate()
                        .map(|(index, tool)| {
                            let mut tool_json = json!({
                            "name": tool.name,
                            "description": tool.description,
                            "input_schema": tool.parameters,
                            });
                            if index == completion_request.tools.len() - 1 {
                                json_utils::merge_inplace(
                                    &mut tool_json,
                                    json!({
                                        "cache_control": {
                                            "type": "ephemeral"
                                        }
                                    }),
                                );
                            }
                            tool_json
                    })
                    .collect::<Vec<_>>(),
                    "tool_choice": ToolChoice::Auto,
                }),
            );
        }

        if let Some(ref params) = completion_request.additional_params {
            json_utils::merge_inplace(&mut request, params.clone())
        }

        tracing::debug!("Anthropic completion request: {request}");

        let response = self
            .client
            .post("/v1/messages")
            .json(&request)
            .send()
            .await?;

        if response.status().is_success() {
            match response.json::<ApiResponse<CompletionResponse>>().await? {
                ApiResponse::Message(completion) => {
                    tracing::info!(target: "rig",
                        "Anthropic completion token usage: {}",
                        completion.usage
                    );
                    completion.try_into()
                }
                ApiResponse::Error(error) => Err(CompletionError::ProviderError(error.message)),
            }
        } else {
            Err(CompletionError::ProviderError(response.text().await?))
        }
    }
}

#[derive(Debug, Deserialize)]
struct ApiErrorResponse {
    message: String,
}

#[derive(Debug, Deserialize)]
#[serde(tag = "type", rename_all = "snake_case")]
enum ApiResponse<T> {
    Message(T),
    Error(ApiErrorResponse),
}

#[cfg(test)]
mod tests {
    use super::*;
    use serde_path_to_error::deserialize;

    #[test]
    fn test_deserialize_message() {
        let assistant_message_json = r#"
        {
            "role": "assistant",
            "content": "\n\nHello there, how may I assist you today?"
        }
        "#;

        let assistant_message_json2 = r#"
        {
            "role": "assistant",
            "content": [
                {
                    "type": "text",
                    "text": "\n\nHello there, how may I assist you today?"
                },
                {
                    "type": "tool_use",
                    "id": "toolu_01A09q90qw90lq917835lq9",
                    "name": "get_weather",
                    "input": {"location": "San Francisco, CA"}
                }
            ]
        }
        "#;

        let user_message_json = r#"
        {
            "role": "user",
            "content": [
                {
                    "type": "image",
                    "source": {
                        "type": "base64",
                        "media_type": "image/jpeg",
                        "data": "/9j/4AAQSkZJRg..."
                    }
                },
                {
                    "type": "text",
                    "text": "What is in this image?"
                },
                {
                    "type": "tool_result",
                    "tool_use_id": "toolu_01A09q90qw90lq917835lq9",
                    "content": "15 degrees"
                }
            ]
        }
        "#;

        let assistant_message: Message = {
            let jd = &mut serde_json::Deserializer::from_str(assistant_message_json);
            deserialize(jd).unwrap_or_else(|err| {
                panic!("Deserialization error at {}: {}", err.path(), err);
            })
        };

        let assistant_message2: Message = {
            let jd = &mut serde_json::Deserializer::from_str(assistant_message_json2);
            deserialize(jd).unwrap_or_else(|err| {
                panic!("Deserialization error at {}: {}", err.path(), err);
            })
        };

        let user_message: Message = {
            let jd = &mut serde_json::Deserializer::from_str(user_message_json);
            deserialize(jd).unwrap_or_else(|err| {
                panic!("Deserialization error at {}: {}", err.path(), err);
            })
        };

        match assistant_message {
            Message { role, content } => {
                assert_eq!(role, Role::Assistant);
                assert_eq!(
                    content.first(),
                    Content::Text {
                        text: "\n\nHello there, how may I assist you today?".to_owned()
                    }
                );
            }
        }

        match assistant_message2 {
            Message { role, content } => {
                assert_eq!(role, Role::Assistant);
                assert_eq!(content.len(), 2);

                let mut iter = content.into_iter();

                match iter.next().unwrap() {
                    Content::Text { text } => {
                        assert_eq!(text, "\n\nHello there, how may I assist you today?");
                    }
                    _ => panic!("Expected text content"),
                }

                match iter.next().unwrap() {
                    Content::ToolUse { id, name, input } => {
                        assert_eq!(id, "toolu_01A09q90qw90lq917835lq9");
                        assert_eq!(name, "get_weather");
                        assert_eq!(input, json!({"location": "San Francisco, CA"}));
                    }
                    _ => panic!("Expected tool use content"),
                }

                assert_eq!(iter.next(), None);
            }
        }

        match user_message {
            Message { role, content } => {
                assert_eq!(role, Role::User);
                assert_eq!(content.len(), 3);

                let mut iter = content.into_iter();

                match iter.next().unwrap() {
                    Content::Image { source } => {
                        assert_eq!(
                            source,
                            ImageSource {
                                data: "/9j/4AAQSkZJRg...".to_owned(),
                                media_type: ImageFormat::JPEG,
                                r#type: SourceType::BASE64,
                            }
                        );
                    }
                    _ => panic!("Expected image content"),
                }

                match iter.next().unwrap() {
                    Content::Text { text } => {
                        assert_eq!(text, "What is in this image?");
                    }
                    _ => panic!("Expected text content"),
                }

                match iter.next().unwrap() {
                    Content::ToolResult {
                        tool_use_id,
                        content,
                        is_error,
                    } => {
                        assert_eq!(tool_use_id, "toolu_01A09q90qw90lq917835lq9");
                        assert_eq!(
                            content.first(),
                            ToolResultContent::Text {
                                text: "15 degrees".to_owned()
                            }
                        );
                        assert_eq!(is_error, None);
                    }
                    _ => panic!("Expected tool result content"),
                }

                assert_eq!(iter.next(), None);
            }
        }
    }

    #[test]
    fn test_message_to_message_conversion() {
        let user_message: Message = serde_json::from_str(
            r#"
        {
            "role": "user",
            "content": [
                {
                    "type": "image",
                    "source": {
                        "type": "base64",
                        "media_type": "image/jpeg",
                        "data": "/9j/4AAQSkZJRg..."
                    }
                },
                {
                    "type": "text",
                    "text": "What is in this image?"
                },
                {
                    "type": "document",
                    "source": {
                        "type": "base64",
                        "data": "base64_encoded_pdf_data",
                        "media_type": "application/pdf"
                    }
                }
            ]
        }
        "#,
        )
        .unwrap();

        let assistant_message = Message {
            role: Role::Assistant,
            content: OneOrMany::one(Content::ToolUse {
                id: "toolu_01A09q90qw90lq917835lq9".to_string(),
                name: "get_weather".to_string(),
                input: json!({"location": "San Francisco, CA"}),
            }),
        };

        let tool_message = Message {
            role: Role::User,
            content: OneOrMany::one(Content::ToolResult {
                tool_use_id: "toolu_01A09q90qw90lq917835lq9".to_string(),
                content: OneOrMany::one(ToolResultContent::Text {
                    text: "15 degrees".to_string(),
                }),
                is_error: None,
            }),
        };

        let converted_user_message: message::Message = user_message.clone().try_into().unwrap();
        let converted_assistant_message: message::Message =
            assistant_message.clone().try_into().unwrap();
        let converted_tool_message: message::Message = tool_message.clone().try_into().unwrap();

        match converted_user_message.clone() {
            message::Message::User { content } => {
                assert_eq!(content.len(), 3);

                let mut iter = content.into_iter();

                match iter.next().unwrap() {
                    message::UserContent::Image(message::Image {
                        data,
                        format,
                        media_type,
                        ..
                    }) => {
                        assert_eq!(data, "/9j/4AAQSkZJRg...");
                        assert_eq!(format.unwrap(), message::ContentFormat::Base64);
                        assert_eq!(media_type, Some(message::ImageMediaType::JPEG));
                    }
                    _ => panic!("Expected image content"),
                }

                match iter.next().unwrap() {
                    message::UserContent::Text(message::Text { text }) => {
                        assert_eq!(text, "What is in this image?");
                    }
                    _ => panic!("Expected text content"),
                }

                match iter.next().unwrap() {
                    message::UserContent::Document(message::Document {
                        data,
                        format,
                        media_type,
                    }) => {
                        assert_eq!(data, "base64_encoded_pdf_data");
                        assert_eq!(format.unwrap(), message::ContentFormat::Base64);
                        assert_eq!(media_type, Some(message::DocumentMediaType::PDF));
                    }
                    _ => panic!("Expected document content"),
                }

                assert_eq!(iter.next(), None);
            }
            _ => panic!("Expected user message"),
        }

        match converted_tool_message.clone() {
            message::Message::User { content } => {
                let message::ToolResult { id, content, .. } = match content.first() {
                    message::UserContent::ToolResult(tool_result) => tool_result,
                    _ => panic!("Expected tool result content"),
                };
                assert_eq!(id, "toolu_01A09q90qw90lq917835lq9");
                match content.first() {
                    message::ToolResultContent::Text(message::Text { text }) => {
                        assert_eq!(text, "15 degrees");
                    }
                    _ => panic!("Expected text content"),
                }
            }
            _ => panic!("Expected tool result content"),
        }

        match converted_assistant_message.clone() {
            message::Message::Assistant { content } => {
                assert_eq!(content.len(), 1);

                match content.first() {
                    message::AssistantContent::ToolCall(message::ToolCall { id, function }) => {
                        assert_eq!(id, "toolu_01A09q90qw90lq917835lq9");
                        assert_eq!(function.name, "get_weather");
                        assert_eq!(function.arguments, json!({"location": "San Francisco, CA"}));
                    }
                    _ => panic!("Expected tool call content"),
                }
            }
            _ => panic!("Expected assistant message"),
        }

        let original_user_message: Message = converted_user_message.try_into().unwrap();
        let original_assistant_message: Message = converted_assistant_message.try_into().unwrap();
        let original_tool_message: Message = converted_tool_message.try_into().unwrap();

        assert_eq!(user_message, original_user_message);
        assert_eq!(assistant_message, original_assistant_message);
        assert_eq!(tool_message, original_tool_message);
    }
}<|MERGE_RESOLUTION|>--- conflicted
+++ resolved
@@ -1,10 +1,7 @@
 //! Anthropic completion api implementation
 
-<<<<<<< HEAD
-=======
 use std::{convert::Infallible, str::FromStr};
 
->>>>>>> 0ff042cd
 use crate::{
     completion::{self, CompletionError},
     json_utils,
@@ -51,36 +48,7 @@
     pub usage: Usage,
 }
 
-<<<<<<< HEAD
 #[derive(Debug, Deserialize, Serialize, Clone)]
-#[serde(untagged)]
-pub enum Content {
-    String(String),
-    Text {
-        r#type: String,
-        text: String,
-    },
-    ToolUse {
-        r#type: String,
-        id: String,
-        name: String,
-        input: serde_json::Value,
-    },
-    Thinking {
-        r#type: String,
-        thinking: String,
-        signature: String,
-    },
-    RedactedThinking {
-        r#type: String,
-        data: String,
-    },
-}
-
-#[derive(Debug, Deserialize, Serialize, Clone)]
-=======
-#[derive(Debug, Deserialize, Serialize)]
->>>>>>> 0ff042cd
 pub struct Usage {
     pub input_tokens: u64,
     pub cache_read_input_tokens: Option<u64>,
@@ -192,6 +160,13 @@
     },
     Document {
         source: DocumentSource,
+    },
+    Thinking {
+        thinking: String,
+        signature: String,
+    },
+    RedactedThinking {
+        data: String,
     },
 }
 
@@ -583,7 +558,7 @@
         };
         let mut system = Vec::new();
 
-        if let Some(cached_preamble) = completion_request.cached_preamble {
+        if let Some(cached_preamble) = &completion_request.cached_preamble {
             for (index, preamble) in cached_preamble.iter().enumerate() {
                 let mut preamble_json = json!({
                     "type": "text",
@@ -602,7 +577,7 @@
                 system.push(preamble_json);
             }
         }
-        if let Some(preamble) = completion_request.preamble {
+        if let Some(preamble) = &completion_request.preamble {
             for preamble in preamble {
                 system.push(json!({
                     "type": "text",
@@ -630,19 +605,7 @@
 
         let mut request = json!({
             "model": self.model,
-<<<<<<< HEAD
-            "messages": completion_request
-                .chat_history
-                .into_iter()
-                .map(Message::from)
-                .chain((!prompt_with_context.is_empty()).then(|| Message {
-                    role: "user".to_owned(),
-                    content: prompt_with_context,
-                }))
-                .collect::<Vec<_>>(),
-=======
             "messages": messages,
->>>>>>> 0ff042cd
             "max_tokens": max_tokens,
             "system": system,
         });
