// ================================================================
//! xAI Completion Integration
//! From [xAI Reference](https://docs.x.ai/api/endpoints#chat-completions)
// ================================================================

use crate::{
    completion::{self, CompletionError},
    json_utils,
    providers::openai::Message,
};

use serde_json::json;
use xai_api_types::{CompletionResponse, ToolDefinition};

use super::client::{xai_api_types::ApiResponse, Client};

/// `grok-beta` completion model
pub const GROK_BETA: &str = "grok-beta";

// =================================================================
// Rig Implementation Types
// =================================================================

#[derive(Clone)]
pub struct CompletionModel {
    client: Client,
    pub model: String,
}

impl CompletionModel {
    pub fn new(client: Client, model: &str) -> Self {
        Self {
            client,
            model: model.to_string(),
        }
    }
}

impl completion::CompletionModel for CompletionModel {
    type Response = CompletionResponse;

    #[cfg_attr(feature = "worker", worker::send)]
    async fn completion(
        &self,
        completion_request: completion::CompletionRequest,
    ) -> Result<completion::CompletionResponse<CompletionResponse>, CompletionError> {
<<<<<<< HEAD
        let mut messages = if let Some(preamble) = &completion_request.preamble {
            vec![completion::Message {
                role: "system".into(),
                content: preamble.join("\n"),
            }]
        } else {
            vec![]
=======
        // Add preamble to chat history (if available)
        let mut full_history: Vec<Message> = match &completion_request.preamble {
            Some(preamble) => {
                if preamble.is_empty() {
                    vec![]
                } else {
                    vec![Message::system(preamble)]
                }
            }
            None => vec![],
>>>>>>> 0ff042cd
        };

        // Convert prompt to user message
        let prompt: Vec<Message> = completion_request.prompt_with_context().try_into()?;

        // Convert existing chat history
        let chat_history: Vec<Message> = completion_request
            .chat_history
            .into_iter()
            .map(|message| message.try_into())
            .collect::<Result<Vec<Vec<Message>>, _>>()?
            .into_iter()
            .flatten()
            .collect();

        // Combine all messages into a single history
        full_history.extend(chat_history);
        full_history.extend(prompt);

        let mut request = if completion_request.tools.is_empty() {
            json!({
                "model": self.model,
                "messages": full_history,
                "temperature": completion_request.temperature,
            })
        } else {
            json!({
                "model": self.model,
                "messages": full_history,
                "temperature": completion_request.temperature,
                "tools": completion_request.tools.into_iter().map(ToolDefinition::from).collect::<Vec<_>>(),
                "tool_choice": "auto",
            })
        };

        request = if let Some(params) = completion_request.additional_params {
            json_utils::merge(request, params)
        } else {
            request
        };

        let response = self
            .client
            .post("/v1/chat/completions")
            .json(&request)
            .send()
            .await?;

        if response.status().is_success() {
            match response.json::<ApiResponse<CompletionResponse>>().await? {
                ApiResponse::Ok(completion) => completion.try_into(),
                ApiResponse::Error(error) => Err(CompletionError::ProviderError(error.message())),
            }
        } else {
            Err(CompletionError::ProviderError(response.text().await?))
        }
    }
}

pub mod xai_api_types {
    use serde::{Deserialize, Serialize};

    use crate::completion::{self, CompletionError};
    use crate::providers::openai::{AssistantContent, Message};
    use crate::OneOrMany;

    impl TryFrom<CompletionResponse> for completion::CompletionResponse<CompletionResponse> {
        type Error = CompletionError;

        fn try_from(response: CompletionResponse) -> Result<Self, Self::Error> {
            let choice = response.choices.first().ok_or_else(|| {
                CompletionError::ResponseError("Response contained no choices".to_owned())
            })?;
            let content = match &choice.message {
                Message::Assistant {
                    content,
                    tool_calls,
                    ..
                } => {
                    let mut content = content
                        .iter()
                        .map(|c| match c {
                            AssistantContent::Text { text } => {
                                completion::AssistantContent::text(text)
                            }
                            AssistantContent::Refusal { refusal } => {
                                completion::AssistantContent::text(refusal)
                            }
                        })
                        .collect::<Vec<_>>();

                    content.extend(
                        tool_calls
                            .iter()
                            .map(|call| {
                                completion::AssistantContent::tool_call(
                                    &call.function.name,
                                    &call.function.name,
                                    call.function.arguments.clone(),
                                )
                            })
                            .collect::<Vec<_>>(),
                    );
                    Ok(content)
                }
                _ => Err(CompletionError::ResponseError(
                    "Response did not contain a valid message or tool call".into(),
                )),
            }?;

            let choice = OneOrMany::many(content).map_err(|_| {
                CompletionError::ResponseError(
                    "Response contained no message or tool call (empty)".to_owned(),
                )
            })?;

            Ok(completion::CompletionResponse {
                choice,
                raw_response: response,
            })
        }
    }

    impl From<completion::ToolDefinition> for ToolDefinition {
        fn from(tool: completion::ToolDefinition) -> Self {
            Self {
                r#type: "function".into(),
                function: tool,
            }
        }
    }

    #[derive(Clone, Debug, Deserialize, Serialize)]
    pub struct ToolDefinition {
        pub r#type: String,
        pub function: completion::ToolDefinition,
    }

    #[derive(Debug, Deserialize)]
    pub struct Function {
        pub name: String,
        pub arguments: String,
    }

    #[derive(Debug, Deserialize)]
    pub struct CompletionResponse {
        pub id: String,
        pub model: String,
        pub choices: Vec<Choice>,
        pub created: i64,
        pub object: String,
        pub system_fingerprint: String,
        pub usage: Usage,
    }

    #[derive(Debug, Deserialize)]
    pub struct Choice {
        pub finish_reason: String,
        pub index: i32,
        pub message: Message,
    }

    #[derive(Debug, Deserialize)]
    pub struct Usage {
        pub completion_tokens: i32,
        pub prompt_tokens: i32,
        pub total_tokens: i32,
    }
}<|MERGE_RESOLUTION|>--- conflicted
+++ resolved
@@ -44,26 +44,16 @@
         &self,
         completion_request: completion::CompletionRequest,
     ) -> Result<completion::CompletionResponse<CompletionResponse>, CompletionError> {
-<<<<<<< HEAD
-        let mut messages = if let Some(preamble) = &completion_request.preamble {
-            vec![completion::Message {
-                role: "system".into(),
-                content: preamble.join("\n"),
-            }]
-        } else {
-            vec![]
-=======
         // Add preamble to chat history (if available)
         let mut full_history: Vec<Message> = match &completion_request.preamble {
             Some(preamble) => {
                 if preamble.is_empty() {
                     vec![]
                 } else {
-                    vec![Message::system(preamble)]
+                    vec![Message::system(preamble.join("\n").as_str())]
                 }
             }
             None => vec![],
->>>>>>> 0ff042cd
         };
 
         // Convert prompt to user message
