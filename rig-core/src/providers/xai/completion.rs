--- conflicted
+++ resolved
@@ -6,11 +6,7 @@
 use crate::{
     completion::{self, CompletionError},
     http_client::HttpClientExt,
-<<<<<<< HEAD
-    models,
-=======
     json_utils,
->>>>>>> e61eb049
     providers::openai::Message,
 };
 
@@ -33,7 +29,6 @@
 pub const GROK_2_IMAGE_1212: &str = "grok-2-image-1212";
 pub const GROK_4: &str = "grok-4-0709";
 
-<<<<<<< HEAD
 #[derive(Debug, Serialize, Deserialize)]
 pub(super) struct XAICompletionRequest {
     model: String,
@@ -46,16 +41,6 @@
     tool_choice: Option<crate::providers::openrouter::ToolChoice>,
     #[serde(flatten, skip_serializing_if = "Option::is_none")]
     pub additional_params: Option<serde_json::Value>,
-=======
-// =================================================================
-// Rig Implementation Types
-// =================================================================
-
-#[derive(Clone)]
-pub struct CompletionModel<T = reqwest::Client> {
-    pub(crate) client: Client<T>,
-    pub model: String,
->>>>>>> e61eb049
 }
 
 impl TryFrom<(&str, CompletionRequest)> for XAICompletionRequest {
@@ -89,7 +74,6 @@
             .map(crate::providers::openrouter::ToolChoice::try_from)
             .transpose()?;
 
-<<<<<<< HEAD
         Ok(Self {
             model: model.to_string(),
             messages: full_history,
@@ -103,58 +87,18 @@
             tool_choice,
             additional_params: req.additional_params,
         })
-=======
-        let mut request = if completion_request.tools.is_empty() {
-            json!({
-                "model": self.model,
-                "messages": full_history,
-                "temperature": completion_request.temperature,
-            })
-        } else {
-            json!({
-                "model": self.model,
-                "messages": full_history,
-                "temperature": completion_request.temperature,
-                "tools": completion_request.tools.into_iter().map(ToolDefinition::from).collect::<Vec<_>>(),
-                "tool_choice": tool_choice,
-            })
-        };
-
-        request = if let Some(params) = completion_request.additional_params {
-            json_utils::merge(request, params)
-        } else {
-            request
-        };
-
-        Ok(request)
->>>>>>> e61eb049
-    }
-}
-
-<<<<<<< HEAD
+    }
+}
+
 #[derive(Clone)]
 pub struct CompletionModel<T = reqwest::Client> {
     pub(crate) client: Client<T>,
-    pub model: CompletionModels,
+    pub model: String,
 }
 
 impl<T> CompletionModel<T> {
-    pub fn new(client: Client<T>, model: CompletionModels) -> Self {
-        Self { client, model }
-=======
-    pub fn new(client: Client<T>, model: impl Into<String>) -> Self {
-        Self {
-            client,
-            model: model.into(),
-        }
-    }
-
-    pub fn with_model(client: Client<T>, model: &str) -> Self {
-        Self {
-            client,
-            model: model.into(),
-        }
->>>>>>> e61eb049
+    pub fn new(client: Client<T>, model: &str) -> Self {
+        Self { client, model: model.to_string() }
     }
 }
 
