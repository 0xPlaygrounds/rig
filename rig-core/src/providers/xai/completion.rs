// ================================================================
//! xAI Completion Integration
//! From [xAI Reference](https://docs.x.ai/api/endpoints#chat-completions)
// ================================================================

use crate::{
    completion::{self, CompletionError},
    json_utils,
    providers::openai::Message,
};

use super::client::{xai_api_types::ApiResponse, Client};
use crate::completion::CompletionRequest;
use serde_json::{json, Value};
use xai_api_types::{CompletionResponse, ToolDefinition};

/// `grok-beta` completion model
pub const GROK_BETA: &str = "grok-beta";

// =================================================================
// Rig Implementation Types
// =================================================================

#[derive(Clone)]
pub struct CompletionModel {
    pub(crate) client: Client,
    pub model: String,
}

impl CompletionModel {
    pub(crate) fn create_completion_request(
        &self,
<<<<<<< HEAD
        completion_request: completion::CompletionRequest,
    ) -> Result<completion::CompletionResponse<CompletionResponse>, CompletionError> {
        // Convert documents into user message
        let docs: Option<Vec<Message>> = completion_request
            .normalized_documents()
            .map(|docs| docs.try_into())
            .transpose()?;
=======
        completion_request: CompletionRequest,
    ) -> Result<Value, CompletionError> {
        // Add preamble to chat history (if available)
        let mut full_history: Vec<Message> = match &completion_request.preamble {
            Some(preamble) => {
                if preamble.is_empty() {
                    vec![]
                } else {
                    vec![Message::system(preamble)]
                }
            }
            None => vec![],
        };
>>>>>>> a46ab097

        // Convert prompt to user message
        let prompt: Vec<Message> = completion_request.prompt.try_into()?;

        // Convert existing chat history
        let chat_history: Vec<Message> = completion_request
            .chat_history
            .into_iter()
            .map(|message| message.try_into())
            .collect::<Result<Vec<Vec<Message>>, _>>()?
            .into_iter()
            .flatten()
            .collect();

        // Init full history with preamble (or empty if non-existant)
        let mut full_history: Vec<Message> = match &completion_request.preamble {
            Some(preamble) => vec![Message::system(preamble)],
            None => vec![],
        };

        // Docs appear right after preamble, if they exist
        if let Some(docs) = docs {
            full_history.extend(docs)
        }

        // Chat history and prompt appear in the order they were provided
        full_history.extend(chat_history);
        full_history.extend(prompt);

        let mut request = if completion_request.tools.is_empty() {
            json!({
                "model": self.model,
                "messages": full_history,
                "temperature": completion_request.temperature,
            })
        } else {
            json!({
                "model": self.model,
                "messages": full_history,
                "temperature": completion_request.temperature,
                "tools": completion_request.tools.into_iter().map(ToolDefinition::from).collect::<Vec<_>>(),
                "tool_choice": "auto",
            })
        };

        request = if let Some(params) = completion_request.additional_params {
            json_utils::merge(request, params)
        } else {
            request
        };

        Ok(request)
    }
    pub fn new(client: Client, model: &str) -> Self {
        Self {
            client,
            model: model.to_string(),
        }
    }
}

impl completion::CompletionModel for CompletionModel {
    type Response = CompletionResponse;

    #[cfg_attr(feature = "worker", worker::send)]
    async fn completion(
        &self,
        completion_request: completion::CompletionRequest,
    ) -> Result<completion::CompletionResponse<CompletionResponse>, CompletionError> {
        let request = self.create_completion_request(completion_request)?;

        let response = self
            .client
            .post("/v1/chat/completions")
            .json(&request)
            .send()
            .await?;

        if response.status().is_success() {
            match response.json::<ApiResponse<CompletionResponse>>().await? {
                ApiResponse::Ok(completion) => completion.try_into(),
                ApiResponse::Error(error) => Err(CompletionError::ProviderError(error.message())),
            }
        } else {
            Err(CompletionError::ProviderError(response.text().await?))
        }
    }
}

pub mod xai_api_types {
    use serde::{Deserialize, Serialize};

    use crate::completion::{self, CompletionError};
    use crate::providers::openai::{AssistantContent, Message};
    use crate::OneOrMany;

    impl TryFrom<CompletionResponse> for completion::CompletionResponse<CompletionResponse> {
        type Error = CompletionError;

        fn try_from(response: CompletionResponse) -> Result<Self, Self::Error> {
            let choice = response.choices.first().ok_or_else(|| {
                CompletionError::ResponseError("Response contained no choices".to_owned())
            })?;
            let content = match &choice.message {
                Message::Assistant {
                    content,
                    tool_calls,
                    ..
                } => {
                    let mut content = content
                        .iter()
                        .map(|c| match c {
                            AssistantContent::Text { text } => {
                                completion::AssistantContent::text(text)
                            }
                            AssistantContent::Refusal { refusal } => {
                                completion::AssistantContent::text(refusal)
                            }
                        })
                        .collect::<Vec<_>>();

                    content.extend(
                        tool_calls
                            .iter()
                            .map(|call| {
                                completion::AssistantContent::tool_call(
                                    &call.function.name,
                                    &call.function.name,
                                    call.function.arguments.clone(),
                                )
                            })
                            .collect::<Vec<_>>(),
                    );
                    Ok(content)
                }
                _ => Err(CompletionError::ResponseError(
                    "Response did not contain a valid message or tool call".into(),
                )),
            }?;

            let choice = OneOrMany::many(content).map_err(|_| {
                CompletionError::ResponseError(
                    "Response contained no message or tool call (empty)".to_owned(),
                )
            })?;

            Ok(completion::CompletionResponse {
                choice,
                raw_response: response,
            })
        }
    }

    impl From<completion::ToolDefinition> for ToolDefinition {
        fn from(tool: completion::ToolDefinition) -> Self {
            Self {
                r#type: "function".into(),
                function: tool,
            }
        }
    }

    #[derive(Clone, Debug, Deserialize, Serialize)]
    pub struct ToolDefinition {
        pub r#type: String,
        pub function: completion::ToolDefinition,
    }

    #[derive(Debug, Deserialize)]
    pub struct Function {
        pub name: String,
        pub arguments: String,
    }

    #[derive(Debug, Deserialize)]
    pub struct CompletionResponse {
        pub id: String,
        pub model: String,
        pub choices: Vec<Choice>,
        pub created: i64,
        pub object: String,
        pub system_fingerprint: String,
        pub usage: Usage,
    }

    #[derive(Debug, Deserialize)]
    pub struct Choice {
        pub finish_reason: String,
        pub index: i32,
        pub message: Message,
    }

    #[derive(Debug, Deserialize)]
    pub struct Usage {
        pub completion_tokens: i32,
        pub prompt_tokens: i32,
        pub total_tokens: i32,
    }
}<|MERGE_RESOLUTION|>--- conflicted
+++ resolved
@@ -10,7 +10,6 @@
 };
 
 use super::client::{xai_api_types::ApiResponse, Client};
-use crate::completion::CompletionRequest;
 use serde_json::{json, Value};
 use xai_api_types::{CompletionResponse, ToolDefinition};
 
@@ -30,32 +29,13 @@
 impl CompletionModel {
     pub(crate) fn create_completion_request(
         &self,
-<<<<<<< HEAD
         completion_request: completion::CompletionRequest,
-    ) -> Result<completion::CompletionResponse<CompletionResponse>, CompletionError> {
+    ) -> Result<Value, CompletionError> {
         // Convert documents into user message
         let docs: Option<Vec<Message>> = completion_request
             .normalized_documents()
             .map(|docs| docs.try_into())
             .transpose()?;
-=======
-        completion_request: CompletionRequest,
-    ) -> Result<Value, CompletionError> {
-        // Add preamble to chat history (if available)
-        let mut full_history: Vec<Message> = match &completion_request.preamble {
-            Some(preamble) => {
-                if preamble.is_empty() {
-                    vec![]
-                } else {
-                    vec![Message::system(preamble)]
-                }
-            }
-            None => vec![],
-        };
->>>>>>> a46ab097
-
-        // Convert prompt to user message
-        let prompt: Vec<Message> = completion_request.prompt.try_into()?;
 
         // Convert existing chat history
         let chat_history: Vec<Message> = completion_request
@@ -80,7 +60,6 @@
 
         // Chat history and prompt appear in the order they were provided
         full_history.extend(chat_history);
-        full_history.extend(prompt);
 
         let mut request = if completion_request.tools.is_empty() {
             json!({
