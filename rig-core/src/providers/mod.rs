--- conflicted
+++ resolved
@@ -48,11 +48,8 @@
 pub mod deepseek;
 pub mod galadriel;
 pub mod gemini;
-<<<<<<< HEAD
+pub mod hyperbolic;
 pub mod moonshot;
-=======
-pub mod hyperbolic;
->>>>>>> 3b6692b7
 pub mod openai;
 pub mod perplexity;
 pub mod xai;