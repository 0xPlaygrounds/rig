--- conflicted
+++ resolved
@@ -56,10 +56,6 @@
 pub mod ollama;
 pub mod openai;
 pub mod perplexity;
-<<<<<<< HEAD
-pub mod xai;
-pub mod huggingface;
-=======
 pub mod together;
 pub mod xai;
->>>>>>> 0ff042cd
+pub mod huggingface;