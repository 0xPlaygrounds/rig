--- conflicted
+++ resolved
@@ -215,33 +215,8 @@
     pub stream: bool,
 }
 
-<<<<<<< HEAD
 impl TryFrom<(&str, CompletionRequest)> for MiraCompletionRequest {
     type Error = CompletionError;
-=======
-impl<T> CompletionModel<T> {
-    pub fn new(client: Client<T>, model: impl Into<String>) -> Self {
-        Self {
-            client,
-            model: model.into(),
-        }
-    }
-
-    pub fn with_model(client: Client<T>, model: &str) -> Self {
-        Self {
-            client,
-            model: model.into(),
-        }
-    }
-
-    fn create_completion_request(
-        &self,
-        completion_request: CompletionRequest,
-    ) -> Result<Value, CompletionError> {
-        if completion_request.tool_choice.is_some() {
-            tracing::warn!("WARNING: `tool_choice` not supported on Mira AI");
-        }
->>>>>>> e61eb049
 
     fn try_from((model, req): (&str, CompletionRequest)) -> Result<Self, Self::Error> {
         let mut messages = Vec::new();
