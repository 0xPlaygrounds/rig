--- conflicted
+++ resolved
@@ -39,15 +39,11 @@
     + AsEmbeddings
     + AsImageGeneration
     + AsAudioGeneration
-<<<<<<< HEAD
     + Send
     + Sync
     + Debug
-=======
-    + Debug
     + WasmCompatSend
     + WasmCompatSync
->>>>>>> 3a6ec5e8
 {
     /// Create a client from the process's environment.
     /// Panics if an environment is improperly configured.
