--- conflicted
+++ resolved
@@ -364,11 +364,7 @@
     fn stream(
         &self,
         request: CompletionRequest,
-<<<<<<< HEAD
-    ) -> BoxFuture<'_, Result<StreamingCompletionResponse<FinalCompletionResponse>, CompletionError>>;
-=======
     ) -> WasmBoxedFuture<'_, Result<StreamingCompletionResponse<()>, CompletionError>>;
->>>>>>> c4706e77
 
     fn completion_request(
         &self,
@@ -399,12 +395,7 @@
     fn stream(
         &self,
         request: CompletionRequest,
-<<<<<<< HEAD
-    ) -> BoxFuture<'_, Result<StreamingCompletionResponse<FinalCompletionResponse>, CompletionError>>
-    {
-=======
     ) -> WasmBoxedFuture<'_, Result<StreamingCompletionResponse<()>, CompletionError>> {
->>>>>>> c4706e77
         Box::pin(async move {
             let resp = self.stream(request).await?;
             let inner = resp.inner;
