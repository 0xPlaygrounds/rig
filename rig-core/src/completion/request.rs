--- conflicted
+++ resolved
@@ -381,14 +381,10 @@
     fn stream(
         &self,
         request: CompletionRequest,
-<<<<<<< HEAD
-    ) -> BoxFuture<'_, Result<StreamingCompletionResponse<FinalCompletionResponse>, CompletionError>>;
-=======
     ) -> WasmBoxedFuture<
         '_,
         Result<StreamingCompletionResponse<FinalCompletionResponse>, CompletionError>,
     >;
->>>>>>> 3a6ec5e8
 
     fn completion_request(
         &self,
@@ -419,15 +415,10 @@
     fn stream(
         &self,
         request: CompletionRequest,
-<<<<<<< HEAD
-    ) -> BoxFuture<'_, Result<StreamingCompletionResponse<FinalCompletionResponse>, CompletionError>>
-    {
-=======
     ) -> WasmBoxedFuture<
         '_,
         Result<StreamingCompletionResponse<FinalCompletionResponse>, CompletionError>,
     > {
->>>>>>> 3a6ec5e8
         Box::pin(async move {
             let resp = self.stream(request).await?;
             let inner = resp.inner;
